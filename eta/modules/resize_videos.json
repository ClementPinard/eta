{
    "info": {
        "name": "resize_videos",
        "type": "eta.core.types.Module",
        "version": "0.1.0",
<<<<<<< HEAD
        "description": "Resizes video(s)",
=======
        "description": "Module that resizes videos",
>>>>>>> 7c9caa3d
        "exe": "resize_videos.py"
    },
    "inputs": [
        {
            "name": "input_path",
            "type": "eta.core.types.Video",
            "description": "The input video",
            "required": false
        },
        {
            "name": "input_zip",
            "type": "eta.core.types.ZippedVideoDirectory",
            "description": "The zipped directory of videos",
            "required": false
        }
    ],
    "outputs": [
        {
            "name": "output_path",
            "type": "eta.core.types.VideoFile",
            "description": "The output resized video",
            "required": false
        },
        {
            "name": "output_zip",
            "type": "eta.core.types.ZippedVideoDirectory",
            "description": "A zipped directory containing the resized videos",
            "required": false
        }
    ],
    "parameters": [
        {
<<<<<<< HEAD
            "name": "size",
            "type": "eta.core.types.Array",
            "description": "The desired [width, height]",
            "required": false
=======
            "name": "scale_str",
            "type": "eta.core.types.String",
            "description": "A scale string; an argument for ffmpeg scale=",
            "required": false,
            "default": null
>>>>>>> 7c9caa3d
        },
        {
            "name": "scale",
            "type": "eta.core.types.Number",
            "description": "A numeric scale factor to apply",
<<<<<<< HEAD
            "required": false
        },
        {
            "name": "scale_str",
            "type": "eta.core.types.String",
            "description": "A scale string; an argument for ffmpeg scale=",
            "required": false
=======
            "required": false,
            "default": null
>>>>>>> 7c9caa3d
        },
        {
            "name": "ffmpeg_out_opts",
            "type": "eta.core.types.Array",
            "description": "An array of ffmpeg output options",
            "required": false,
            "default": null
        },
        {
            "name": "size",
            "type": "eta.core.types.Array",
            "description": "The output (width, height) of the video",
            "required": false,
            "default": null
        }
    ]
}<|MERGE_RESOLUTION|>--- conflicted
+++ resolved
@@ -3,11 +3,7 @@
         "name": "resize_videos",
         "type": "eta.core.types.Module",
         "version": "0.1.0",
-<<<<<<< HEAD
-        "description": "Resizes video(s)",
-=======
         "description": "Module that resizes videos",
->>>>>>> 7c9caa3d
         "exe": "resize_videos.py"
     },
     "inputs": [
@@ -15,13 +11,7 @@
             "name": "input_path",
             "type": "eta.core.types.Video",
             "description": "The input video",
-            "required": false
-        },
-        {
-            "name": "input_zip",
-            "type": "eta.core.types.ZippedVideoDirectory",
-            "description": "The zipped directory of videos",
-            "required": false
+            "required": true
         }
     ],
     "outputs": [
@@ -29,46 +19,23 @@
             "name": "output_path",
             "type": "eta.core.types.VideoFile",
             "description": "The output resized video",
-            "required": false
-        },
-        {
-            "name": "output_zip",
-            "type": "eta.core.types.ZippedVideoDirectory",
-            "description": "A zipped directory containing the resized videos",
-            "required": false
+            "required": true
         }
     ],
     "parameters": [
         {
-<<<<<<< HEAD
-            "name": "size",
-            "type": "eta.core.types.Array",
-            "description": "The desired [width, height]",
-            "required": false
-=======
             "name": "scale_str",
             "type": "eta.core.types.String",
             "description": "A scale string; an argument for ffmpeg scale=",
             "required": false,
             "default": null
->>>>>>> 7c9caa3d
         },
         {
             "name": "scale",
             "type": "eta.core.types.Number",
             "description": "A numeric scale factor to apply",
-<<<<<<< HEAD
-            "required": false
-        },
-        {
-            "name": "scale_str",
-            "type": "eta.core.types.String",
-            "description": "A scale string; an argument for ffmpeg scale=",
-            "required": false
-=======
             "required": false,
             "default": null
->>>>>>> 7c9caa3d
         },
         {
             "name": "ffmpeg_out_opts",
