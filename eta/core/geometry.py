--- conflicted
+++ resolved
@@ -162,11 +162,7 @@
         Returns:
             the area
         '''
-<<<<<<< HEAD
-        return self.width() * self.height()\
-=======
         return self.width() * self.height()
->>>>>>> c638e3ce
 
     def centroid(self):
         '''Computes the cenroid of the bounding box.
