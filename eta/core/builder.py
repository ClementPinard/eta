--- conflicted
+++ resolved
@@ -99,14 +99,9 @@
             if not self.metadata.is_valid_input(iname, ipath):
                 raise PipelineBuildRequestError(
                     "'%s' is not a valid value for input '%s' of pipeline "
-<<<<<<< HEAD
                     "'%s'" % (ipath, iname, self.pipeline))
-=======
-                    "'%s'") % (ipath, iname, self.pipeline)
-                )
             # Convert to absolute paths
             self.inputs[iname] = os.path.abspath(ipath)
->>>>>>> a48aeb40
 
         # Ensure that required inputs were supplied
         for miname, miobj in iteritems(self.metadata.inputs):
@@ -125,15 +120,10 @@
             if not self.metadata.is_valid_parameter(pname, pval):
                 raise PipelineBuildRequestError(
                     "'%s' is not a valid value for parameter '%s' of pipeline "
-<<<<<<< HEAD
                     "'%s'" % (pval, pname, self.pipeline))
-=======
-                    "'%s'") % (pval, pname, self.pipeline)
-                )
             # Convert any data parameters to absolute paths
             if self.metadata.parameters[pname].is_data:
                 self.parameters[pname] = os.path.abspath(pval)
->>>>>>> a48aeb40
 
         # Ensure that required parmeters were supplied
         for mpname, mpobj in iteritems(self.metadata.parameters):
