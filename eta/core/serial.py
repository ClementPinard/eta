'''
Core data structures for working with data that can be read/written to disk.

Copyright 2017-2019, Voxel51, Inc.
voxel51.com

Brian Moore, brian@voxel51.com
'''
# pragma pylint: disable=redefined-builtin
# pragma pylint: disable=unused-wildcard-import
# pragma pylint: disable=wildcard-import
from __future__ import absolute_import
from __future__ import division
from __future__ import print_function
from __future__ import unicode_literals
from builtins import *
from future.utils import iteritems, itervalues
import six
# pragma pylint: enable=redefined-builtin
# pragma pylint: enable=unused-wildcard-import
# pragma pylint: enable=wildcard-import

from collections import OrderedDict
import copy
import datetime as dt
import dill as pickle
import json
import logging
import numbers
import os
import pickle as _pickle
import pprint
import tempfile
from uuid import uuid4

import numpy as np

import eta.core.utils as etau


logger = logging.getLogger(__name__)


def load_json(path_or_str):
    '''Loads JSON from the input argument.

    The input argument can be any of the following:
        (a) the path to a JSON file on disk
        (b) a string that can be directly parsed via `json.loads`
        (c) a string containing a comma-seperated list of key=val values
            defining a JSON dictionary, where each value must be parsable via
            `json.loads(val)`

    Args:
        path_or_str: the JSON path or string any of the above supported formats

    Returns:
        the loaded JSON

    Raises:
        ValueError: if no JSON could be decoded
    '''
    try:
        # Parse from JSON string
        return _load_json(path_or_str)
    except ValueError:
        if os.path.isfile(path_or_str):
            # Read from disk
            return read_json(path_or_str)

        try:
            # Try to parse comma-seperated list of key=value pairs
            d = {}
            for chunk in path_or_str.split(","):
                key, value = chunk.split("=")
                d[key] = _load_json(value)
            return d
        except ValueError:
            raise ValueError("Unable to load JSON from '%s'" % path_or_str)


def _load_json(str_or_bytes):
    try:
        return json.loads(str_or_bytes)
    except TypeError:
        # Must be a Python version for which json.loads() cannot handle bytes
        return json.loads(str_or_bytes.decode("utf-8"))


def read_json(path):
    '''Reads JSON from file.

    Args:
        path: the path to the JSON file

    Returns:
        a dict or list containing the loaded JSON

    Raises:
        ValueError: if the JSON file was invalid
    '''
    try:
        with open(path, "rt") as f:
            return json.load(f)
    except ValueError:
        raise ValueError("Unable to parse JSON file '%s'" % path)


def write_json(obj, path, pretty_print=True):
    '''Writes JSON object to file, creating the output directory if necessary.

    Args:
        obj: is either an object that can be directly dumped to a JSON file or
            an instance of a subclass of Serializable
        path: the output path
        pretty_print: when True (default), the resulting JSON will be outputted
            to be human readable; when False, it will be compact with no
            extra spaces or newline characters
    '''
    s = json_to_str(obj, pretty_print=pretty_print)
    etau.ensure_basedir(path)
    with open(path, "wt") as f:
        f.write(s)


def json_to_str(obj, pretty_print=True):
    '''Converts the JSON object to a string.

    Args:
        obj: a JSON dictionary or an instance of a Serializable subclass
        pretty_print: when True (default), the string will be formatted to be
            human readable; when False, it will be compact with no extra spaces
            or newline characters
    '''
    if isinstance(obj, Serializable):
        obj = obj.serialize()
    kwargs = {"indent": 4} if pretty_print else {}
    s = json.dumps(
        obj, separators=(",", ": "), cls=ETAJSONEncoder, ensure_ascii=False,
        **kwargs
    )
    return str(s)


def pretty_str(obj):
    '''Wrapper for the pprint.pformat function that generates a formatted
    string representation of the input object.
    '''
    return pprint.pformat(obj, indent=4, width=79)


def read_pickle(path):
    '''Loads the object from the given .pkl file.

    This function attempts to gracefully load a python 2 pickle in python 3
    (if a unicode error is encountered) by assuming "latin1" encoding.

    Args:
        path: the path to the .pkl file

    Returns:
        the loaded instance
    '''
    try:
        with open(path, "rb") as f:
            return pickle.load(f)
    except UnicodeDecodeError:
        with open(path, "rb") as f:
            # https://stackoverflow.com/q/28218466
            return _pickle.load(f, encoding="latin1")


def write_pickle(obj, path):
    '''Writes the object to disk at the given path as a .pkl file.

    Args:
        obj: the pickable object
        path: the path to write the .pkl file
    '''
    etau.ensure_basedir(path)
    with open(path, "wb") as f:
        pickle.dump(obj, f)


class Serializable(object):
    '''Base class for objects that can be serialized in JSON format.

    Subclasses must implement `from_dict()`, which defines how to construct a
    serializable object from a JSON dictionary.

    Serializable objects can be easily converted read and written from any of
    the following formats:
        - JSON files on disk
        - JSON dictionaries
        - JSON strings

    For example, you can do the following with any class `SerializableClass`
    that is a subclass of `Serializable`:

    ```
    json_path = "/path/to/data.json"

    obj = SerializableClass(...)

    s = obj.to_str()
    obj1 = SerializableClass.from_str(s)

    d = obj.serialize()
    obj2 = SerializableClass.from_dict(d)

    obj.write_json(json_path)
    obj3 = SerializableClass.from_json(json_path)
    ```

    Serializable objects can optionally be serialized in "reflective" mode,
    in which case their class names are embedded in their JSON representations.
    This allows for reading Serializable JSON instances of arbitrary types
    polymorphically via the Serializable interface. For example:

    ```
    json_path = "/path/to/data.json"

    obj = SerializableClass(...)

    s = obj.to_str(reflective=True)
    obj1 = Serializable.from_str(s)  # returns a SerializableClass

    d = obj.serialize(reflective=True)
    obj2 = Serializable.from_dict(d)  # returns a SerializableClass

    obj.write_json(json_path, reflective=True)
    obj3 = Serializable.from_json(json_path)  # returns a SerializableClass
    ```
    '''

    def __str__(self):
        return self.to_str()

    @classmethod
    def get_class_name(cls):
        '''Returns the fully-qualified class name string of this object.'''
        return etau.get_class_name(cls)

    def attributes(self):
        '''Returns a list of class attributes to be serialized.

        This method is called internally by `serialize()` to determine the
        class attributes to serialize.

        Subclasses can override this method, but, by default, all attributes in
        vars(self) are returned, minus private attributes, i.e., those starting
        with "_". The order of the attributes in this list is preserved when
        serializing objects, so a common pattern is for subclasses to override
        this method if they want their JSON files to be organized in a
        particular way.

        Returns:
            a list of class attributes to be serialized
        '''
        return [a for a in vars(self) if not a.startswith("_")]

    def custom_attributes(self, dynamic=False, private=False):
        '''Returns a customizable list of class attributes.

        By default, all attributes in vars(self) are returned, minus private
        attributes (those starting with "_").

        Args:
            dynamic: whether to include dynamic properties, e.g., those defined
                by getter/setter methods or the `@property` decorator. By
                default, this is False
            private: whether to include private properties, i.e., those
                starting with "_". By default, this is False

        Returns:
            a list of class attributes
        '''
        if dynamic:
            attrs = [a for a in dir(self) if not callable(getattr(self, a))]
        else:
            attrs = vars(self)
        if not private:
            attrs = [a for a in attrs if not a.startswith("_")]
        return attrs

    def serialize(self, reflective=False):
        '''Serializes the object into a dictionary.

        Serialization is applied recursively to all attributes in the object,
        including element-wise serialization of lists and dictionary values.

        Args:
            reflective: whether to include reflective attributes when
                serializing the object. By default, this is False

        Returns:
            a JSON dictionary representation of the object
        '''
        d = self._prepare_serial_dict(reflective)
        for a in self.attributes():
            d[a] = _recurse(getattr(self, a), reflective)
        return d

    def _prepare_serial_dict(self, reflective):
        d = OrderedDict()
        if reflective:
            d["_CLS"] = self.get_class_name()
        return d

    def to_str(self, pretty_print=True, **kwargs):
        '''Returns a string representation of this object.

        Args:
            pretty_print: if True (default), the string will be formatted to be
                human readable; when False, it will be compact with no extra
                spaces or newline characters
            **kwargs: optional keyword arguments for `self.serialize()`

        Returns:
            a string representation of the object
        '''
        obj = self.serialize(**kwargs)
        return json_to_str(obj, pretty_print=pretty_print)

    def write_json(self, path, pretty_print=True, **kwargs):
        '''Serializes the object and writes it to disk.

        Args:
            path: the output path
            pretty_print: when True (default), the resulting JSON will be
                outputted to be human readable; when False, it will be compact
                with no extra spaces or newline characters
            **kwargs: optional keyword arguments for `self.serialize()`
        '''
        obj = self.serialize(**kwargs)
        write_json(obj, path, pretty_print=pretty_print)

    @classmethod
    def from_dict(cls, d, *args, **kwargs):
        '''Constructs a Serializable object from a JSON dictionary.

        Subclasses must implement this method if they intend to support being
        read from disk.

        Args:
            d: a JSON dictionary representation of a Serializable object
            *args: optional class-specific positional arguments
            **kwargs: optional class-specific keyword arguments

        Returns:
            an instance of the Serializable class
        '''
        if "_CLS" in d:
            #
            # Parse reflectively
            #
            # Note that "_CLS" is popped from the dictionary here. This is
            # crucial because if the subclass does not implement `from_dict`,
            # this method will be called again and we need to raise a
            # NotImplementedError next time around!
            #
            cls = etau.get_class(d.pop("_CLS"))
            return cls.from_dict(d, *args, **kwargs)

        raise NotImplementedError("subclass must implement from_dict()")

    @classmethod
    def from_str(cls, s, *args, **kwargs):
        '''Constructs a Serializable object from a JSON string.

        Subclasses may override this method, but, by default, this method
        simply parses the string and calls from_dict(), which subclasses must
        implement.

        Args:
            s: a JSON string representation of a Serializable object
            *args: optional positional arguments for `self.from_dict()`
            **kwargs: optional keyword arguments for `self.from_dict()`

        Returns:
            an instance of the Serializable class
        '''
        return cls.from_dict(_load_json(s), *args, **kwargs)

    @classmethod
    def from_json(cls, path, *args, **kwargs):
        '''Constructs a Serializable object from a JSON file.

        Subclasses may override this method, but, by default, this method
        simply reads the JSON and calls from_dict(), which subclasses must
        implement.

        Args:
            path: the path to the JSON file on disk
            *args: optional positional arguments for `self.from_dict()`
            **kwargs: optional keyword arguments for `self.from_dict()`

        Returns:
            an instance of the Serializable class
        '''
        return cls.from_dict(read_json(path), *args, **kwargs)


def _recurse(v, reflective):
    if isinstance(v, Serializable):
        return v.serialize(reflective=reflective)
    elif isinstance(v, set):
        v = list(v)  # convert sets to lists
    if isinstance(v, list):
        return [_recurse(vi, reflective) for vi in v]
    elif isinstance(v, dict):
        return OrderedDict(
            (ki, _recurse(vi, reflective)) for ki, vi in iteritems(v))
    return v


class Set(Serializable):
    '''Abstract base class for flexible sets that store homogeneous elements
    of a `Serializable` class and provides O(1) lookup of elements by a
    subclass-configurable element attribute.

    This class cannot be instantiated directly. Instead a subclass should
    be created for each type of element to be stored. Subclasses MUST set the
    following members:
        -  `_ELE_CLS`: the class of the element stored in the set
        -  `_ELE_KEY_ATTR`: the name of the element attribute to use to perform
            element lookups

    In addition, sublasses MAY override the following members:
        - `_ELE_CLS_FIELD`: the name of the private attribute that will store
            the class of the elements in the set
        - `_ELE_ATTR`: the name of the attribute that will store the elements
            in the set

    Set subclasses can optionally embed their class names and underlying
    element class names in their JSON representations, so they can be read
    reflectively from disk.

    Examples:
        ```
        from eta.core.serial import Set
        from eta.core.geometry import LabeledPointSet

        points = LabeledPointSet()
        points.write_json("points.json", reflective=True)

        points2 = Set.from_json("points.json")
        print(points2.__class__)  # LabeledPointSet, not Set!
        ```
    '''

    #
    # The class of the element stored in the set
    #
    # Subclasses MUST set this field
    #
    _ELE_CLS = None

    #
    # The name of the element attribute that will be used when looking up
    # elements by key in the set
    #
    # Subclasses MUST set this field
    #
    _ELE_KEY_ATTR = None

    #
    # The name of the private attribute that will store the class of the
    # elements in the set
    #
    # Subclasses MAY set this field
    #
    _ELE_CLS_FIELD = "_ELEMENT_CLS"

    #
    # The name of the attribute that will store the elements in the set
    #
    # Subclasses MAY set this field
    #
    _ELE_ATTR = "elements"

    def __init__(self, **kwargs):
        '''Creates a Set instance.

        Args:
            <elements>: an optional iterable of elements to store in the Set.
                The appropriate name of this keyword argument is determined by
                the `_ELE_ATTR` member of the Set subclass

        Raises:
            SetError: if there was an error while creating the set
        '''
        self._validate()

        if kwargs and self._ELE_ATTR not in kwargs:
            raise SetError(
                "Expected elements to be provided in keyword argument '%s'; "
                "found keys %s" % (self._ELE_ATTR, list(kwargs.keys())))
        elements = kwargs.get(self._ELE_ATTR, [])

        for e in elements:
            if not isinstance(e, self._ELE_CLS):
                raise SetError(
                    "Set %s expects elements of type %s but found "
                    "%s" % (self.__class__, self._ELE_CLS, e.__class__))

        self.clear()
        self.add_iterable(elements)

    def __getitem__(self, key):
        return self.__elements__[key]

    def __setitem__(self, key, element):
        self.__elements__[key] = element

    def __delitem__(self, key):
        del self.__elements__[key]

    def __contains__(self, key):
        return key in self.__elements__

    def __iter__(self):
        return iter(itervalues(self.__elements__))

    def __len__(self):
        return len(self.__elements__)

    def __bool__(self):
        return bool(self.__elements__)

    @property
    def __elements__(self):
        return getattr(self, self._ELE_ATTR)

    @classmethod
    def get_element_class(cls):
        '''Gets the class of elements stored in this set.'''
        return cls._ELE_CLS

    @classmethod
    def get_element_class_name(cls):
        '''Returns the fully-qualified class name string of the element
        instances in this set.
        '''
        return etau.get_class_name(cls._ELE_CLS)

    @classmethod
    def get_key(cls, element):
        '''Gets the key for the given element, i.e., its `_ELE_KEY_ATTR` field.

        Args:
            element: an instance of `_ELE_CLS`

        Returns:
            the key for the element
        '''
        return getattr(element, cls._ELE_KEY_ATTR)

    def clear(self):
        '''Deletes all elements from the set.'''
        setattr(self, self._ELE_ATTR, OrderedDict())

    def copy(self):
        '''Returns a deep copy of the set.

        Returns:
            a Set
        '''
        return copy.deepcopy(self)

    def empty(self):
        '''Returns an empty copy of the set.

        Subclasses may override this method, but, by default, this method
        constructs an empty set via `self.__class__()`

        Returns:
            an empty Set
        '''
        return self.__class__()

    def get_keys(self):
        '''Returns the set of keys for the elements of the set.'''
        return set(self.__elements__)

    def add(self, element):
        '''Adds an element to the set.

        Args:
            element: an instance of `_ELE_CLS`
        '''
        key = self.get_key(element) or str(uuid4())
        self[key] = element

    def add_set(self, set_):
        '''Adds the elements in the given set to this set.

        Args:
            set_: a Set
        '''
        self.__elements__.update(set_.__elements__)

    def add_iterable(self, elements):
        '''Adds the elements in the given iterable to the set.

        Args:
            elements: an iterable of `_ELE_CLS` objects
        '''
        for element in elements:
            self.add(element)

    def filter_elements(self, filters, match=any):
        '''Removes elements that don't match the given filters from the set.

        Args:
            filters: a list of functions that accept elements and return
                True/False
            match: a function (usually `any` or `all`) that accepts an iterable
                and returns True/False. Used to aggregate the outputs of each
                filter to decide whether a match has occurred. The default is
                `any`
        '''
        elements = self._filter_elements(filters, match)
        setattr(self, self._ELE_ATTR, elements)

    def delete_keys(self, keys):
        '''Deletes the elements from the set with the given keys.

        Args:
            keys: an iterable of keys of the elements to delete
        '''
        for key in keys:
            del self.__elements__[key]

    def keep_keys(self, keys):
        '''Keeps only the elements in the set with the given keys.

        Args:
            keys: an iterable of keys of the elements to keep
        '''
        elements = self._get_elements(keys)
        setattr(self, self._ELE_ATTR, elements)

    def extract_keys(self, keys):
        '''Returns a new set having only the elements with the given keys.

        The elements are passed by reference, not copied.

        Args:
            keys: an iterable of keys of the elements to keep

        Returns:
            a Set with the requested elements
        '''
        new_set = self.empty()
        for key in keys:
            new_set.add(self[key])
        return new_set

    def count_matches(self, filters, match=any):
        '''Counts the number of elements in the set that match the given
        filters.

        Args:
            filters: a list of functions that accept instances of class
                `_ELE_CLS`and return True/False
            match: a function (usually `any` or `all`) that accepts an iterable
                and returns True/False. Used to aggregate the outputs of each
                filter to decide whether a match has occurred. The default is
                `any`

        Returns:
            the number of elements in the set that match the filters
        '''
        elements = self._filter_elements(filters, match)
        return len(elements)

    def get_matches(self, filters, match=any):
        '''Returns a set of elements matching the given filters.

        The elements are passed by reference, not copied.

        Args:
            filters: a list of functions that accept elements and return
                True/False
            match: a function (usually `any` or `all`) that accepts an iterable
                and returns True/False. Used to aggregate the outputs of each
                filter to decide whether a match has occurred. The default is
                `any`

        Returns:
            a Set with elements matching the filters
        '''
        new_set = self.empty()
        elements = self._filter_elements(filters, match)
        new_set.add_iterable(elements)
        return new_set

    def sort_by(self, attr, reverse=False):
        '''Sorts the elements in the set by the given attribute.

        Elements whose attribute is None are always put at the end of the set.

        Args:
            attr: the element attribute to sort by
            reverse: whether to sort in descending order. The default is False
        '''
        def field_none_last(key_ele_pair):
            val = getattr(key_ele_pair[1], attr)
            return ((val is None) ^ reverse, val)  # always puts None last

        elements = OrderedDict(
            sorted(
                iteritems(self.__elements__),
                reverse=reverse, key=field_none_last))
        setattr(self, self._ELE_ATTR, elements)

    def attributes(self):
        '''Returns the list of class attributes that will be serialized.'''
        return [self._ELE_ATTR]

    def serialize(self, reflective=False):
        '''Serializes the set into a dictionary.

        Args:
            reflective: whether to include reflective attributes when
                serializing the object. By default, this is False

        Returns:
            a JSON dictionary representation of the set
        '''
        d = OrderedDict()
        if reflective:
            d["_CLS"] = self.get_class_name()
            d[self._ELE_CLS_FIELD] = etau.get_class_name(self._ELE_CLS)

        #
        # Note that we serialize the dictionary into a list; the keys are
        # re-generated during de-serialization
        #
        elements_list = list(itervalues(self.__elements__))
        d[self._ELE_ATTR] = _recurse(elements_list, False)

        return d

    @classmethod
    def from_dict(cls, d):
        '''Constructs a Set from a JSON dictionary.

        If the dictionary has the `"_CLS"` and `cls._ELE_CLS_FIELD`
        keys, they are used to infer the Set class and underlying element
        classes, respectively, and this method can be invoked on any
        `Set` subclass that has the same `_ELE_CLS_FIELD` setting.

        Otherwise, this method must be called on the same concrete `Set`
        subclass from which the JSON was generated.

        Args:
            d: a JSON dictionary representation of a Set object

        Returns:
            an instance of the Set class
        '''
        cls = cls._validate_dict(d)
        elements = [cls._ELE_CLS.from_dict(dd) for dd in d[cls._ELE_ATTR]]
        return cls(**{cls._ELE_ATTR: elements})

    def _get_elements(self, keys):
        if isinstance(keys, six.string_types):
            logger.debug("Wrapping single filename as a list")
            keys = [keys]

        return OrderedDict(
            (k, v) for k, v in iteritems(self.__elements__) if k in set(keys))

    def _filter_elements(self, filters, match):
        return OrderedDict(
            (k, v) for k, v in iteritems(self.__elements__)
            if match(f(v) for f in filters))

    def _validate(self):
        '''Validates that a Set instance is valid.'''
        if self._ELE_CLS is None:
            raise SetError(
                "Cannot instantiate a Set for which _ELE_CLS is None")
        if self._ELE_ATTR is None:
            raise SetError(
                "Cannot instantiate a Set for which _ELE_ATTR is None")
        if not issubclass(self._ELE_CLS, Serializable):
            raise SetError(
                "%s is not Serializable" % self._ELE_CLS)
        if self._ELE_KEY_ATTR is None:
            raise SetError(
                "Cannot instantiate a Set for which _ELE_KEY_ATTR is None")

    @classmethod
    def _validate_dict(cls, d):
        if cls._ELE_CLS_FIELD is None:
            raise SetError(
                "%s is an abstract set and cannot be used to load a "
                "JSON dictionary. Please use a Set subclass that "
                "defines its `_ELE_CLS_FIELD` member" % cls)

        if "_CLS" not in d:
            return cls

        if cls._ELE_CLS_FIELD not in d:
            raise SetError(
                "Cannot use %s to reflectively load this set because the "
                "expected field '%s' was not found in the JSON "
                "dictionary" % (cls, cls._ELE_CLS_FIELD))

        return etau.get_class(d["_CLS"])


class BigSet(Set):
    '''Set that stores a (potentially huge) list of `Serializable`
    objects. The elements are stored on disk in a backing directory; accessing
    any element in the list causes an immediate READ from disk, and
    adding/setting an element causes an immediate WRITE to disk.

    BigSets store a `backing_dir` attribute that specifies the path on
    disk to the serialized elements. The set also maintains an OrderedDict of
    keys determined by `_ELE_KEY_ATTR` and values of uuids which are used to
    locate elements on disk. This OrderedDict is included in lieu of the actual
    elements when serializing BigSet instances.

    To read/write archives of BigSet that also include their elements,
    use the `to_archive()` and `from_archive()` methods, respectively.

    This class cannot be instantiated directly. Instead a subclass should
    be created for each type of element to be stored. Subclasses MUST set the
    following members:
        -  `_ELE_CLS`: the class of the element stored in the set
        -  `_ELE_KEY_ATTR`: the name of the element attribute to use to perform
            element lookups

    In addition, sublasses MAY override the following members:
        - `_ELE_CLS_FIELD`: the name of the private attribute that will store
            the class of the elements in the set
        - `_ELE_ATTR`: the name of the attribute that will store the elements
            in the set

    Examples:
        ```
        TODO
        ```
    '''

    def __init__(self, **kwargs):
        '''Creates a BigSet instance.

        Args:
            backing_dir: the backing directory in which the elements are/will
                be stored
            <elements>: an optional list of uuids for elements in the
                set. The appropriate name of this keyword argument is
                determined by the `_ELE_ATTR` member of the BigContainer
                subclass

        Raises:
            SetError: if there was an error while creating the set
        '''
        self._validate_cls()
        self._set_backing_dir(kwargs.pop("backing_dir", None))

        if self._ELE_ATTR in kwargs:
            etau.ensure_dir(self.backing_dir)
            elements = kwargs[self._ELE_ATTR]
        else:
            etau.ensure_empty_dir(self.backing_dir)
            elements = []

        self.clear()
        self.add_iterable(elements)

    def __del__(self):
        if self._temp_storage:
            etau.delete_dir(self.backing_dir)

    def __getitem__(self, key):
        return self._load_ele(self._ele_path(key))

    def __setitem__(self, key, element):
        if key not in self.__elements__:
            self.__elements__[key] = self._make_uuid()
        element.write_json(self._ele_path(key))

    def __delitem__(self, key):
        etau.delete_file(self._ele_path(key))
        super(BigSet, self).__delitem__(key)

    def __iter__(self):
        return iter(self._load_ele(path) for path in self._ele_paths)

    @property
    def backing_dir(self):
        '''The backing directory for this BigSet.'''
        if self._backing_dir is not None:
            return self._backing_dir
        return self._tempdir

    def clear(self):
        '''Deletes all elements from the set.'''
        super(BigSet, self).clear()
        etau.delete_dir(self.backing_dir)
        etau.ensure_dir(self.backing_dir)

    def copy(self, new_backing_dir=None):
        '''Creates a deep copy of this set backed by the given directory.

        Args:
            new_backing_dir: backing directory to use for the new set.
                Must be empty or non-existent

        Returns:
            a BigSet
        '''
        if new_backing_dir is not None:
            etau.ensure_empty_dir(new_backing_dir)
        set_ = copy.deepcopy(self)
        set_._set_backing_dir(new_backing_dir)
        set_.clear()
        set_.add_set(self)
        return set_

    def move(self, new_backing_dir=None):
        '''Moves the backing directory of the set to the given location.

        Args:
            new_backing_dir: backing directory to use for the new set.
                Must be empty or non-existent
        '''
        old_backing_dir = self.backing_dir
        self._set_backing_dir(None)
        etau.move_dir(old_backing_dir, self.backing_dir)

    def add_set(self, set_):
        '''Adds the elements in the given set to this set.

        Args:
            set_: a BigSet
        '''
        self.add_iterable(set_)

    def filter_elements(self, filters, match=any):
        '''Removes elements that don't match the given filters from the set.

        Args:
            filters: a list of functions that accept elements and return
                True/False
            match: a function (usually `any` or `all`) that accepts an iterable
                and returns True/False. Used to aggregate the outputs of each
                filter to decide whether a match has occurred. The default is
                `any`
        '''
        new_ele_set = self._filter_elements(filters, match)
        keys = [key for key in self.__elements__ if key not in new_ele_set]
        self.delete_keys(keys)

    def delete_keys(self, keys):
        '''Deletes the elements from the set with the given keys.

        Args:
            keys: an iterable of keys of the elements to delete
        '''
        for key in self:
            del self[key]

    def keep_keys(self, keys):
        '''Keeps only the elements in the set with the given keys.

        Args:
            keys: an iterable of keys of the elements to keep
        '''
        self.delete_keys(set(self.__elements__.keys()) - set(keys))

    def extract_keys(self, keys, new_backing_dir=None):
        '''Creates a new set having only the elements with the given keys.

        Args:
            keys: an iterable of keys of the elements to keep

        Returns:
            a BigSet
        '''
        if new_backing_dir is not None:
            etau.ensure_empty_dir(new_backing_dir)
        set_ = copy.deepcopy(self)
        set_._set_backing_dir(new_backing_dir)
        set_.clear()
        for key in keys:
            set_._add_by_path(self._ele_path(key))

        return set_

    def get_matches(self, filters, match=any, new_backing_dir=None):
        '''Gets elements matching the given filters.

        Args:
            filters: a list of functions that accept elements and return
                True/False
            match: a function (usually `any` or `all`) that accepts an iterable
                and returns True/False. Used to aggregate the outputs of each
                filter to decide whether a match has occurred. The default is
                `any`

        Returns:
            a copy of the set containing only the elements that match the
                filters
        '''
        keys = self._filter_elements(filters, match)
        return self.extract_keys(new_backing_dir, keys)

    def sort_by(self, attr, reverse=False):
        '''Sorts the elements in the set by the given attribute.

        Elements whose attribute is None are always put at the end of the set.

        Args:
            attr: the element attribute to sort by
            reverse: whether to sort in descending order. The default is False
        '''
        def field_none_last(key_ele_pair):
            val = getattr(self[key_ele_pair[0]], attr)
            return ((val is None) ^ reverse, val)  # always puts None last

        elements = OrderedDict(
            sorted(
                iteritems(self.__elements__),
                reverse=reverse, key=field_none_last))
        setattr(self, self._ELE_ATTR, elements)

    def attributes(self):
        '''Returns the list of class attributes that will be serialized.'''
        return ["backing_dir"] + super(BigSet, self).attributes()

    def serialize(self, reflective=False):
        '''Serializes the set into a dictionary.

        Args:
            reflective: whether to include reflective attributes when
                serializing the object. By default, this is False

        Returns:
            a JSON dictionary representation of the set
        '''
        d = OrderedDict()
        if reflective:
            d["_CLS"] = self.get_class_name()
            d[self._ELE_CLS_FIELD] = etau.get_class_name(self._ELE_CLS)

        #
        # Note that we serialize the dictionary into list of (key, value)
        # tuples
        #
        d[self._ELE_ATTR] = _recurse(list(self.__elements__.items()), False)

        return d

    def to_archive(self, archive_path):
        '''Writes the BigSet to a self-contained archive file.

        The archive contains both a JSON index and the raw element JSON files
        organized in the directory structure shown below. The filename (without
        extension) defines the root directory inside the archive.

        ```
        <root>/
            index.json
            <elements>/
                <uuid>.json
        ```

        Args:
            archive_path: the path + extension to write the output archive
        '''
        with etau.TempDir() as tmp_dir:
            name = os.path.splitext(os.path.basename(archive_path))[0]
            rootdir = os.path.join(tmp_dir, name)
            index_path = os.path.join(rootdir, "index.json")
            ele_dir = os.path.join(rootdir, self._ELE_ATTR)

            set_ = self.copy(ele_dir)

            full_backing_dir = set_.backing_dir
            #
            # This backing directory is not actually used (neither here nor
            # in `from_archive`), but we set it relative to the root of the
            # archive, for completeness.
            #
            set_._backing_dir = "./" + self._ELE_ATTR
            set_.write_json(index_path)
            set_._backing_dir = full_backing_dir
            etau.make_archive(rootdir, archive_path)

    @classmethod
    def from_archive(cls, archive_path, backing_dir=None,
                     delete_archive=False):
        '''Loads a BigSet from an archive created by `to_archive()`.

        Args:
            archive_path: the path to the archive to load
            backing_dir: backing directory to use for the new container.
                Must be empty or non-existent
            delete_archive: whether to delete the archive after unpacking it.
                By default, this is False

        Returns:
            a BigSet
        '''
        with etau.TempDir() as tmp_dir:
            name = os.path.splitext(os.path.basename(archive_path))[0]
            rootdir = os.path.join(tmp_dir, name)
            index_path = os.path.join(rootdir, "index.json")
            tmp_backing_dir = os.path.join(rootdir, cls._ELE_ATTR)

            etau.extract_archive(
                archive_path, outdir=tmp_dir, delete_archive=delete_archive)
            set_ = cls.from_json(index_path)
            etau.move_dir(tmp_backing_dir, set_.backing_dir)
            if backing_dir is not None:
                set_.move(backing_dir)

        return set_

    @classmethod
    def from_paths(cls, paths, backing_dir=None):
        '''Creates a BigSet from a list of `_ELE_CLS` JSON files.

        Args:
            backing_dir: the backing directory to use for the new BigSet.
                Must be empty or non-existent
            paths: an iterable of paths to `_ELE_CLS` JSON files

        Returns:
            a BigSet
        '''
        set_ = cls(backing_dir=backing_dir)
        for path in paths:
            set_._add_by_path(path)
        return set_

    @classmethod
    def from_dir(cls, source_dir, backing_dir=None):
        '''Creates a BigSet from an unstructured directory of `_ELE_CLS`
        JSON files on disk.

        The source directory is traversed recursively.

        Args:
            backing_dir: the backing directory to use for the new BigSet.
                Must be empty or non-existent
            source_dir: the source directory from which to ingest elements

        Returns:
            a BigSet
        '''
        paths = etau.multiglob(".json", root=source_dir + "/**/*")
        return cls.from_paths(paths, backing_dir)

    @classmethod
    def from_dict(cls, d):
        '''Creates a BigSet from a JSON dictionary.

        Args:
            d: a JSON dictionary representation of a BigSet object

        Returns:
            an instance of the BigSet class
        '''
        cls = cls._validate_dict(d)
        return cls(**d)

    def _filter_elements(self, filters, match):
        def run_filters(uuid):
            ele = self._load_ele_by_uuid(uuid)
            return match(f(ele) for f in filters)

        return OrderedDict(
            (k, v) for k, v in iteritems(self.__elements__)
            if match(run_filters(v)))

    def _set_backing_dir(self, backing_dir):
        if backing_dir is not None:
            self._temp_storage = False
            self._backing_dir = os.path.abspath(backing_dir)
        else:
            self._temp_storage = True
            self._backing_dir = tempfile.mkdtemp()

    @property
    def _ele_paths(self):
        return iter(self._ele_path(key) for key in self.__elements__)

    @staticmethod
    def _make_uuid():
        return str(uuid4())

    def _ele_filename(self, key):
        if key not in self.__elements__:
            raise KeyError("Set key %d does not exist" % key)
        return "%s.json" % self.__elements__[key]

    def _ele_path(self, key):
        return os.path.join(self.backing_dir, self._ele_filename(key))

    def _ele_path_by_uuid(self, uuid):
        return os.path.join(self.backing_dir, "%s.json" % uuid)

    def _load_ele(self, path):
        return self._ELE_CLS.from_json(path)

    def _load_ele_by_uuid(self, uuid):
        return self._load_ele(self._ele_path_by_uuid(uuid))

    def _add_by_path(self, path):
        self.add(self._load_ele(path))

    def _init_dict(self, uuid_list):
        for uuid in uuid_list:
            ele = self._load_ele_by_uuid(uuid)
            key = self.get_key(ele)
            self.__elements__[key] = uuid


class SetError(Exception):
    '''Exception raised when an invalid Set is encountered.'''
    pass


class Container(Serializable):
    '''Abstract base class for flexible containers that store homogeneous lists
    of elements of a `Serializable` class.

    Containers provide native support for all common array operations like
    getting, setting, deleting, length, and slicing. So, for example,
    `container[:5]` will return a `Container` that contains the first 5
    elements of `container`.

    This class cannot be instantiated directly. Instead a subclass should
    be created for each type of element to be stored. Subclasses MUST set the
    following members:
        -  `_ELE_CLS`: the class of the element stored in the container

    In addition, sublasses MAY override the following members:
        - `_ELE_CLS_FIELD`: the name of the private attribute that will store
            the class of the elements in the container
        - `_ELE_ATTR`: the name of the attribute that will store the elements
            in the container

    Container subclasses can optionally embed their class names and underlying
    element class names in their JSON representations, so they can be read
    reflectively from disk.

    Examples:
        ```
        from eta.core.serial import Container
        from eta.core.geometry import LabeledPointContainer

        points = LabeledPointContainer()
        points.write_json("points.json", reflective=True)

        points2 = Container.from_json("points.json")
        print(points2.__class__)  # LabeledPointContainer, not Container!
        ```
    '''

    #
    # The class of the element stored in the container
    #
    # Subclasses MUST set this field
    #
    _ELE_CLS = None

    #
    # The name of the private attribute that will store the class of the
    # elements in the container
    #
    # Subclasses MAY set this field
    #
    _ELE_CLS_FIELD = "_ELEMENT_CLS"

    #
    # The name of the attribute that will store the elements in the container
    #
    # Subclasses MAY set this field
    #
    _ELE_ATTR = "elements"

    def __init__(self, **kwargs):
        '''Creates a Container instance.

        Args:
            <elements>: an optional iterable of elements to store in the
                Container. The appropriate name of this keyword argument is
                determined by the `_ELE_ATTR` member of the Container subclass

        Raises:
            ContainerError: if there was an error while creating the container
        '''
        self._validate()

        if kwargs and self._ELE_ATTR not in kwargs:
            raise ContainerError(
                "Expected elements to be provided in keyword argument '%s'; "
                "found keys %s" % (self._ELE_ATTR, list(kwargs.keys())))
        elements = kwargs.get(self._ELE_ATTR, [])

        for e in elements:
            if not isinstance(e, self._ELE_CLS):
                raise ContainerError(
                    "Container %s expects elements of type %s but found "
                    "%s" % (self.__class__, self._ELE_CLS, e.__class__))

        self.clear()
        self.add_iterable(elements)

    def __getitem__(self, idx):
        if isinstance(idx, slice):
            inds = self._slice_to_inds(idx)
            return self.extract_inds(inds)

        return self.__elements__[idx]

    def __setitem__(self, idx, element):
        if isinstance(idx, slice):
            inds = self._slice_to_inds(idx)
            for idx, ele in zip(inds, element):
                self[idx] = ele
            return

        self.__elements__[idx] = element

    def __delitem__(self, idx):
        if isinstance(idx, slice):
            inds = self._slice_to_inds(idx)
            self.delete_inds(inds)
            return

        del self.__elements__[idx]

    def __iter__(self):
        return iter(self.__elements__)

    def __len__(self):
        return len(self.__elements__)

    def __bool__(self):
        return bool(self.__elements__)

    @property
    def __elements__(self):
        return getattr(self, self._ELE_ATTR)

    @classmethod
    def get_element_class(cls):
        '''Gets the class of elements stored in this container.'''
        return cls._ELE_CLS

    @classmethod
    def get_element_class_name(cls):
        '''Returns the fully-qualified class name string of the element
        instances in this container.
        '''
        return etau.get_class_name(cls._ELE_CLS)

    def clear(self):
        '''Deletes all elements from the container.'''
        setattr(self, self._ELE_ATTR, [])

    def copy(self):
        '''Returns a deep copy of the container.

        Returns:
            a Container
        '''
        return copy.deepcopy(self)

    def empty(self):
        '''Returns an empty copy of the container.

        Subclasses may override this method, but, by default, this method
        constructs an empty container via `self.__class__()`

        Returns:
            an empty Container
        '''
        return self.__class__()

    def add(self, element):
        '''Adds an element to the container.

        Args:
            element: an instance of `_ELE_CLS`
        '''
        self.__elements__.append(element)

    def add_container(self, container):
        '''Adds the elements in the given container to this container.

        Args:
            container: a Container instance
        '''
        self.__elements__.extend(container.__elements__)

    def add_iterable(self, elements):
        '''Adds the elements in the given iterable to the container.

        Args:
            elements: an iterable of `_ELE_CLS` objects
        '''
        if isinstance(elements, list):
            self.__elements__.extend(elements)
        else:
            for element in elements:
                self.add(element)

    def filter_elements(self, filters, match=any):
        '''Removes elements that don't match the given filters from the
        container.

        Args:
            filters: a list of functions that accept elements and return
                True/False
            match: a function (usually `any` or `all`) that accepts an iterable
                and returns True/False. Used to aggregate the outputs of each
                filter to decide whether a match has occurred. The default is
                `any`
        '''
        elements = self._filter_elements(filters, match)
        setattr(self, self._ELE_ATTR, elements)

    def delete_inds(self, inds):
        '''Deletes the elements from the container with the given indices.

        Args:
            inds: an iterable of indices of the elements to delete
        '''
        for idx in sorted(inds, reverse=True):
            del self.__elements__[idx]

    def keep_inds(self, inds):
        '''Keeps only the elements in the container with the given indices.

        Args:
            inds: an iterable of indices of the elements to keep
        '''
        elements = self._get_elements(inds)
        setattr(self, self._ELE_ATTR, elements)

    def extract_inds(self, inds):
        '''Creates a new container having only the elements with the given
        indices.

        The elements are passed by reference, not copied.

        Args:
            inds: an iterable of indices of the elements to keep

        Returns:
            a Container with the requested elements
        '''
        new_container = self.empty()
        for idx in inds:
            new_container.add(self[idx])
        return new_container

    def count_matches(self, filters, match=any):
        '''Counts the number of elements in the container that match the
        given filters.

        Args:
            filters: a list of functions that accept instances of class
                `_ELE_CLS`and return True/False
            match: a function (usually `any` or `all`) that accepts an iterable
                and returns True/False. Used to aggregate the outputs of each
                filter to decide whether a match has occurred. The default is
                `any`

        Returns:
            the number of elements in the container that match the filters
        '''
        elements = self._filter_elements(filters, match)
        return len(elements)

    def get_matches(self, filters, match=any):
        '''Gets elements matching the given filters.

        The elements are passed by reference, not copied.

        Args:
            filters: a list of functions that accept elements and return
                True/False
            match: a function (usually `any` or `all`) that accepts an iterable
                and returns True/False. Used to aggregate the outputs of each
                filter to decide whether a match has occurred. The default is
                `any`

        Returns:
            a Container with elements that matched the filters
        '''
        new_container = self.empty()
        elements = self._filter_elements(filters, match)
        new_container.add_iterable(elements)
        return new_container

    def sort_by(self, attr, reverse=False):
        '''Sorts the elements in the container by the given attribute.

        Elements whose attribute is None are always put at the end of the list.

        Args:
            attr: the element attribute to sort by
            reverse: whether to sort in descending order. The default is False
        '''
        def field_none_last(ele):
            val = getattr(ele, attr)
            return ((val is None) ^ reverse, val)  # always puts None last

        elements = sorted(
            self.__elements__, reverse=reverse, key=field_none_last)
        setattr(self, self._ELE_ATTR, elements)

    def attributes(self):
        '''Returns the list of class attributes that will be serialized.'''
        return [self._ELE_ATTR]

    def serialize(self, reflective=False):
        '''Serializes the container into a dictionary.

        Args:
            reflective: whether to include reflective attributes when
                serializing the object. By default, this is False

        Returns:
            a JSON dictionary representation of the container
        '''
        d = OrderedDict()
        if reflective:
            d["_CLS"] = self.get_class_name()
            d[self._ELE_CLS_FIELD] = etau.get_class_name(self._ELE_CLS)
        d.update(super(Container, self).serialize(reflective=False))
        return d

    @classmethod
    def from_dict(cls, d):
        '''Constructs a Container from a JSON dictionary.

        If the dictionary has the `"_CLS"` and `cls._ELE_CLS_FIELD`
        keys, they are used to infer the Container class and underlying element
        classes, respectively, and this method can be invoked on any
        `Container` subclass that has the same `_ELE_CLS_FIELD` setting.

        Otherwise, this method must be called on the same concrete `Container`
        subclass from which the JSON was generated.

        Args:
            d: a JSON dictionary representation of a Container object

        Returns:
            an instance of the Container class
        '''
        cls = cls._validate_dict(d)
        elements = [cls._ELE_CLS.from_dict(dd) for dd in d[cls._ELE_ATTR]]
        return cls(**{cls._ELE_ATTR: elements})

    def _get_elements(self, inds):
        if isinstance(inds, numbers.Integral):
            logger.debug("Wrapping single index as a list")
            inds = [inds]

        return [e for i, e in enumerate(self.__elements__) if i in set(inds)]

    def _filter_elements(self, filters, match):
        return list(
            filter(lambda o: match(f(o) for f in filters), self.__elements__))

    def _slice_to_inds(self, sli):
        return range(len(self))[sli]

    def _validate(self):
        '''Validates that a Container instance is valid.'''
        if self._ELE_CLS is None:
            raise ContainerError(
                "Cannot instantiate a Container for which _ELE_CLS is None")
        if self._ELE_ATTR is None:
            raise ContainerError(
                "Cannot instantiate a Container for which _ELE_ATTR is None")
        if not issubclass(self._ELE_CLS, Serializable):
            raise ContainerError(
                "%s is not Serializable" % self._ELE_CLS)

    @classmethod
    def _validate_dict(cls, d):
        if cls._ELE_CLS_FIELD is None:
            raise ContainerError(
                "%s is an abstract container and cannot be used to load a "
                "JSON dictionary. Please use a Container subclass that "
                "defines its `_ELE_CLS_FIELD` member" % cls)

        if "_CLS" not in d:
            return cls

        if cls._ELE_CLS_FIELD not in d:
            raise ContainerError(
                "Cannot use %s to reflectively load this container "
                "because the expected field '%s' was not found in the "
                "JSON dictionary" % (cls, cls._ELE_CLS_FIELD))

        return etau.get_class(d["_CLS"])


class BigContainer(Container):
    '''Container that stores a (potentially huge) list of `Serializable`
    objects. The elements are stored on disk in a backing directory; accessing
    any element in the list causes an immediate READ from disk, and
    adding/setting an element causes an immediate WRITE to disk.

    BigContainers provide native support for all common array operations like
    getting, setting, deleting, length, and slicing. In the case of slicing,
    a BigContainer slice will be returned as an in-memory instance of the
    corresponding `Container` version of the `BigContainer` class. So, for
    example, `big_container[:5]` will return a `Container` that contains the
    first 5 elements of `big_container`.

    BigContainers store a `backing_dir` attribute that specifies the path on
    disk to the serialized elements. The container also maintains a list of
    uuids in its `_ELE_ATTR` field to locate elements on disk. This list is
    included in lieu of the actual elements when serializing BigContainer
    instances.

    To read/write archives of BigContainer that also include their elements,
    use the `to_archive()` and `from_archive()` methods, respectively.

    This class cannot be instantiated directly. Instead a subclass should
    be created for each type of element to be stored. Subclasses MUST set the
    following members:
        -  `_ELE_CLS`: the class of the element stored in the container

    In addition, sublasses MAY override the following members:
        - `_ELE_CLS_FIELD`: the name of the private attribute that will store
            the class of the elements in the container
        - `_ELE_ATTR`: the name of the attribute that will store the elements
            in the container

    Examples:
        ```
        import eta.core.geometry as etag

        point = etag.LabeledPoint("origin", etag.RelativePoint(0, 0))
        points = etag.BigLabeledPointContainer("/tmp/BigLabeledPointContainer")

        # Immediately writes the LabeledPoint to disk
        points.add(point)

        # Reads the LabeledPoint from disk
        print(points[0])

        # Only the index of the BigContainer is serialized
        print(points)
        ```
    '''

    def __init__(self, backing_dir, **kwargs):
        '''Creates a BigContainer instance.

        Args:
            backing_dir: the backing directory in which the elements are/will
                be stored
            <elements>: an optional list of uuids for elements in the
                container. The appropriate name of this keyword argument is
                determined by the `_ELE_ATTR` member of the BigContainer
                subclass

        Raises:
            ContainerError: if there was an error while creating the container
        '''
        self._validate()

        self._backing_dir = None
        self._set_backing_dir(backing_dir)

        if self._ELE_ATTR in kwargs:
            etau.ensure_dir(self.backing_dir)
            elements = kwargs[self._ELE_ATTR]
        else:
            etau.ensure_empty_dir(self.backing_dir)
            elements = []

        setattr(self, self._ELE_ATTR, elements)

    def __getitem__(self, idx):
        if isinstance(idx, slice):
            inds = self._slice_to_inds(idx)
            return self.extract_inds(inds)

        if idx < 0:
            idx += len(self)
        return self._load_ele(self._ele_path(idx))

    def __setitem__(self, idx, element):
        if isinstance(idx, slice):
            inds = self._slice_to_inds(idx)
            for idx, ele in zip(inds, element):
                self[idx] = ele
            return

        if idx < 0:
            idx += len(self)
        element.write_json(self._ele_path(idx))

    def __delitem__(self, idx):
        if isinstance(idx, slice):
            inds = self._slice_to_inds(idx)
            self.delete_inds(inds)
            return

        if idx < 0:
            idx += len(self)
        etau.delete_file(self._ele_path(idx))
        super(BigContainer, self).__delitem__(idx)

    def __iter__(self):
        return iter(self._load_ele(path) for path in self._ele_paths)

    @property
    def backing_dir(self):
        '''The backing directory for this BigContainer.'''
        return self._backing_dir

    @property
    def container_cls(self):
        '''Returns the Container class associated with this BigContainer.'''
        module, dot, big_cls = etau.get_class_name(self).rpartition(".")
        cls_name = module + dot + big_cls[len("Big"):]
        return etau.get_class(cls_name)

    def clear(self):
        '''Deletes all elements from the container.'''
        super(BigContainer, self).clear()
        etau.delete_dir(self.backing_dir)
        etau.ensure_dir(self.backing_dir)

    def copy(self, backing_dir):
        '''Creates a deep copy of this container backed by the given directory.

        Args:
            backing_dir: backing directory to use for the new BigContainer.
                Must be empty or non-existent

        Returns:
            a BigContainer
        '''
        new_container = self.empty(backing_dir)
        new_container.add_container(self)
        return new_container

    def empty(self, backing_dir):
        '''Returns an empty copy of the container backed by the given
        directory.

        Subclasses may override this method, but, by default, this method
        constructs an empty container via `self.__class__(backing_dir)`

        Args:
            backing_dir: backing directory to use for the new BigContainer.
                Must be empty or non-existent

        Returns:
            an empty BigContainer
        '''
        return self.__class__(backing_dir)

    def move(self, new_backing_dir):
        '''Moves the backing directory of the container to the given location.

        Args:
            new_backing_dir: backing directory to use for the new BigContainer.
                Must be empty or non-existent
        '''
        etau.ensure_empty_dir(new_backing_dir)
        etau.move_dir(self.backing_dir, new_backing_dir)
        self._set_backing_dir(new_backing_dir)

    def add(self, element):
        '''Adds an element to the container.

        Args:
            element: an instance of `_ELE_CLS`
        '''
        self.__elements__.append(self._make_uuid())
        self[-1] = element

    def add_container(self, container):
        '''Adds the given container's elements to the container.

        Args:
            container: a Container to add
        '''
        if isinstance(container, BigContainer):
            # Copy BigContainer elements via disk to avoid loading into memory
            for path in container._ele_paths:
                self._add_by_path(path)
        else:
            self.add_iterable(container)

    def add_iterable(self, elements):
        '''Adds the elements in the given iterable to the container.

        Args:
            elements: an iterable of `_ELE_CLS` objects
        '''
        for element in elements:
            self.add(element)

    def filter_elements(self, filters, match=any):
        '''Removes elements that don't match the given filters from the
        container.

        Args:
            filters: a list of functions that accept elements and return
                True/False
            match: a function (usually `any` or `all`) that accepts an iterable
                and returns True/False. Used to aggregate the outputs of each
                filter to decide whether a match has occurred. The default is
                `any`
        '''
        new_ele_set = set(self._filter_elements(filters, match))
        inds = [
            idx for idx, uuid in enumerate(self.__elements__)
            if uuid not in new_ele_set]
        self.delete_inds(inds)

    def delete_inds(self, inds):
        '''Deletes the elements from the container with the given indices.

        Args:
            inds: a list of indices of the elements to delete
        '''
        for idx in sorted(inds, reverse=True):
            del self[idx]

    def keep_inds(self, inds):
        '''Keeps only the elements in the container with the given indices.

        Args:
            inds: an iterable of indices of the elements to keep
        '''
        self.delete_inds(set(range(len(self))) - set(inds))

    def extract_inds(self, inds, backing_dir=None):
        '''Returns a container having only the elements with the given indices.

        If a backing directory is provided, a BigContainer is created.
        Otherwise, an in-memory Container is returned.

        Args:
            inds: a list of indices of the elements to keep
            backing_dir: an optional backing directory to use to create a
                BigContainer. If provided, the directory must be empty or
                non-existent

        Returns:
            a Container or BigContainer with the requested elements
        '''
        if not backing_dir:
            # Return results in a Container
            new_container = self.container_cls()
            for idx in inds:
                new_container.add(self[idx])
            return new_container

        # Return results in a BigContainer
        new_container = self.empty(backing_dir)
        for idx in inds:
            new_container._add_by_path(self._ele_path(idx))
        return new_container

<<<<<<< HEAD
    def get_matches(self, new_backing_dir, filters, match=any):
        '''Gets elements matching the given filters.
=======
    def count_matches(self, filters, match=any):
        '''Counts the number of elements in the container that match the
        given filters.

        Args:
            filters: a list of functions that accept instances of class
                `_ELE_CLS`and return True/False
            match: a function (usually `any` or `all`) that accepts an iterable
                and returns True/False. Used to aggregate the outputs of each
                filter to decide whether a match has occurred. The default is
                `any`

        Returns:
            the number of elements in the container that match the filters
        '''
        elements = self._filter_elements(filters, match=match)
        return len(elements)

    def get_matches(self, filters, match=any, backing_dir=None):
        '''Returns a container with elements matching the given filters.

        If a backing directory is provided, a BigContainer is created.
        Otherwise, an in-memory Container is returned.
>>>>>>> 2f032a5d

        Args:
            filters: a list of functions that accept elements and return
                True/False
            match: a function (usually `any` or `all`) that accepts an iterable
                and returns True/False. Used to aggregate the outputs of each
                filter to decide whether a match has occurred. The default is
                `any`
            backing_dir: an optional backing directory to use to create a
                BigContainer. If provided, the directory must be empty or
                non-existent

        Returns:
            a Container or BigContainer with elements that match the filters
        '''
        inds = self._filter_elements(filters, match)
        return self.extract_inds(inds, backing_dir=backing_dir)

    def sort_by(self, attr, reverse=False):
        '''Sorts the elements in the container by the given attribute.

        Elements whose attribute is None are always put at the end of the list.

        Args:
            attr: the element attribute to sort by
            reverse: whether to sort in descending order. The default is False
        '''
        def field_none_last(uuid):
            ele = self._load_ele_by_uuid(uuid)
            val = getattr(ele, attr)
            return ((val is None) ^ reverse, val)  # always puts None last

        elements = sorted(
            self.__elements__, reverse=reverse, key=field_none_last)
        setattr(self, self._ELE_ATTR, elements)

    def attributes(self):
        '''Returns the list of class attributes that will be serialized.'''
        return ["backing_dir"] + super(BigContainer, self).attributes()

    def to_archive(self, archive_path, delete_backing_dir=False):
        '''Writes the BigContainer to a self-contained archive file.

        The archive contains both a JSON index and the raw element JSON files
        organized in the directory structure shown below. The filename (without
        extension) defines the root directory inside the archive.

        ```
        <root>/
            index.json
            <elements>/
                <uuid>.json
        ```

        Note that deleting the backing directory is a more efficient way to
        create the archive because it avoids data duplication.

        Args:
            archive_path: the path + extension to write the output archive
            delete_backing_dir: whether to delete the original backing
                directory when creating the archive. By default, this is False
        '''
        with etau.TempDir() as tmp_dir:
            name = os.path.splitext(os.path.basename(archive_path))[0]
            rootdir = os.path.join(tmp_dir, name)
            index_path = os.path.join(rootdir, "index.json")
            ele_dir = os.path.join(rootdir, self._ELE_ATTR)

            if delete_backing_dir:
                self.move(ele_dir)
                container = self
            else:
                container = self.copy(ele_dir)

            full_backing_dir = container.backing_dir
            #
            # This backing directory is not actually used (neither here nor
            # in `from_archive`), but we set it relative to the root of the
            # archive, for completeness.
            #
            container._backing_dir = "./" + self._ELE_ATTR
            container.write_json(index_path)
            container._backing_dir = full_backing_dir
            etau.make_archive(rootdir, archive_path)

    @classmethod
    def from_archive(cls, archive_path, backing_dir, delete_archive=False):
        '''Loads a BigContainer from an archive created by `to_archive()`.

        Args:
            archive_path: the path to the archive to load
            backing_dir: backing directory to use for the new container.
                Must be empty or non-existent
            delete_archive: whether to delete the archive after unpacking it.
                By default, this is False

        Returns:
            a BigContainer
        '''
        with etau.TempDir() as tmp_dir:
            name = os.path.splitext(os.path.basename(archive_path))[0]
            rootdir = os.path.join(tmp_dir, name)
            index_path = os.path.join(rootdir, "index.json")
            tmp_backing_dir = os.path.join(rootdir, cls._ELE_ATTR)

            etau.extract_archive(
                archive_path, outdir=tmp_dir, delete_archive=delete_archive)
            container = cls.from_json(index_path)
            container._backing_dir = tmp_backing_dir
            container.move(backing_dir)

        return container

    def to_container(self):
        '''Loads a BigContainer into an in-memory Container of the associated
        class.

        Returns:
            a Container
        '''
        return self[:]

    @classmethod
    def from_container(cls, container, backing_dir):
        '''Creates a BigContainer with the given Container's elements.

        Args:
            container: a Container
            backing_dir: backing directory to use for the new container.
                Must be empty or non-existent

        Returns:
            a BigContainer
        '''
        big_container = cls(backing_dir)
        big_container.add_container(container)
        return big_container

    @classmethod
    def from_paths(cls, backing_dir, paths):
        '''Creates a BigContainer from a list of `_ELE_CLS` JSON files.

        Args:
            backing_dir: the backing directory to use for the new BigContainer.
                Must be empty or non-existent
            paths: an iterable of paths to `_ELE_CLS` JSON files

        Returns:
            a BigContainer
        '''
        container = cls(backing_dir)
        for path in paths:
            container._add_by_path(path)
        return container

    @classmethod
    def from_dir(cls, backing_dir, source_dir):
        '''Creates a BigContainer from an unstructured directory of `_ELE_CLS`
        JSON files on disk.

        The source directory is traversed recursively.

        Args:
            backing_dir: the backing directory to use for the new BigContainer.
                Must be empty or non-existent
            source_dir: the source directory from which to ingest elements

        Returns:
            a BigContainer
        '''
        paths = etau.multiglob(".json", root=source_dir + "/**/*")
        return cls.from_paths(backing_dir, paths)

    @classmethod
    def from_dict(cls, d):
        '''Creates a BigContainer from a JSON dictionary.

        Args:
            d: a JSON dictionary representation of a BigContainer object

        Returns:
            an instance of the BigContainer class
        '''
        cls = cls._validate_dict(d)
        return cls(**d)

    def _filter_elements(self, filters, match):
        def run_filters(uuid):
            ele = self._load_ele_by_uuid(uuid)
            return match(f(ele) for f in filters)

        return list(filter(run_filters, self.__elements__))

    def _set_backing_dir(self, backing_dir):
        self._backing_dir = os.path.abspath(backing_dir)

    @property
    def _ele_paths(self):
        return iter(self._ele_path(idx) for idx in range(len(self)))

    @staticmethod
    def _make_uuid():
        return str(uuid4())

    def _ele_filename(self, idx):
        if idx < 0 or idx >= len(self):
            raise IndexError("Container index %d out of bounds" % idx)
        return "%s.json" % self.__elements__[idx]

    def _ele_path(self, idx):
        return os.path.join(self.backing_dir, self._ele_filename(idx))

    def _ele_path_by_uuid(self, uuid):
        return os.path.join(self.backing_dir, "%s.json" % uuid)

    def _load_ele(self, path):
        return self._ELE_CLS.from_json(path)

    def _load_ele_by_uuid(self, uuid):
        return self._load_ele(self._ele_path_by_uuid(uuid))

    def _add_by_path(self, path):
        uuid = self._make_uuid()
        self.__elements__.append(uuid)
        etau.copy_file(path, self._ele_path_by_uuid(uuid))


class ContainerError(Exception):
    '''Exception raised when an invalid Container is encountered.'''
    pass


class Picklable(object):
    '''Mixin class for objects that can be pickled.'''

    def pickle(self, path):
        '''Saves the instance to disk as a .pkl file.

        Args:
            path: the path to write the .pkl file
        '''
        write_pickle(self, path)

    @classmethod
    def from_pickle(cls, path):
        '''Loads the object from the given .pkl file.

        Args:
            path: the path to the .pkl file

        Returns:
            the loaded instance
        '''
        return read_pickle(path)

    @staticmethod
    def is_pickle_path(path):
        '''Checks the path to see if it has a pickle (.pkl) extension.'''
        return path.endswith(".pkl")


class NpzWriteable(object):
    '''Base class for dictionary-like objects that contain numpy.array values
    that can be written to disk as .npz files.
    '''

    @staticmethod
    def is_npz_path(path):
        '''Returns True/False if the provided path is an .npz file.'''
        return path.endswith(".npz")

    def attributes(self):
        '''Returns a list of class attributes that will be included when
        writing an .npz file.
        '''
        return [a for a in vars(self) if not a.startswith("_")]

    def write_npz(self, path):
        '''Writes the instance to disk in .npz format.

        Args:
            path: the path to write the .npz file
        '''
        etau.ensure_basedir(path)
        d = {a: getattr(self, a) for a in self.attributes()}
        np.savez_compressed(path, **d)

    @classmethod
    def from_npz(cls, path):
        '''Loads the .npz file from disk and returns an NpzWriteable instance.

        Args:
            path: the path to an .npz file

        Returns:
            an NpzWriteable instance
        '''
        return cls(**np.load(path))


class ETAJSONEncoder(json.JSONEncoder):
    '''Extends basic JSONEncoder to handle ETA conventions and types.'''

    def default(self, obj):
        if isinstance(obj, Serializable):
            return obj.serialize()
        elif isinstance(obj, np.integer):
            return int(obj)
        elif isinstance(obj, np.floating):
            return float(obj)
        elif isinstance(obj, np.ndarray):
            return obj.tolist()
        elif isinstance(obj, (dt.datetime, dt.date)):
            return obj.isoformat()
        return super(ETAJSONEncoder, self).default(obj)<|MERGE_RESOLUTION|>--- conflicted
+++ resolved
@@ -840,11 +840,6 @@
             the class of the elements in the set
         - `_ELE_ATTR`: the name of the attribute that will store the elements
             in the set
-
-    Examples:
-        ```
-        TODO
-        ```
     '''
 
     def __init__(self, **kwargs):
@@ -861,7 +856,7 @@
         Raises:
             SetError: if there was an error while creating the set
         '''
-        self._validate_cls()
+        self._validate()
         self._set_backing_dir(kwargs.pop("backing_dir", None))
 
         if self._ELE_ATTR in kwargs:
@@ -1877,10 +1872,6 @@
             new_container._add_by_path(self._ele_path(idx))
         return new_container
 
-<<<<<<< HEAD
-    def get_matches(self, new_backing_dir, filters, match=any):
-        '''Gets elements matching the given filters.
-=======
     def count_matches(self, filters, match=any):
         '''Counts the number of elements in the container that match the
         given filters.
@@ -1904,7 +1895,6 @@
 
         If a backing directory is provided, a BigContainer is created.
         Otherwise, an in-memory Container is returned.
->>>>>>> 2f032a5d
 
         Args:
             filters: a list of functions that accept elements and return
