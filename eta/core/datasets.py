'''
Core interfaces, data structures, and methods for working with datasets.

Copyright 2017-2019 Voxel51, Inc.
voxel51.com

Matthew Lightman, matthew@voxel51.com
Brian Moore, brian@voxel51.com
Jason Corso, jason@voxel51.com
'''
# pragma pylint: disable=redefined-builtin
# pragma pylint: disable=unused-wildcard-import
# pragma pylint: disable=wildcard-import
from __future__ import absolute_import
from __future__ import division
from __future__ import print_function
from __future__ import unicode_literals
from builtins import *
import six
# pragma pylint: enable=redefined-builtin
# pragma pylint: enable=unused-wildcard-import
# pragma pylint: enable=wildcard-import

import logging
import os
import random

import numpy as np

from eta.core.data import BaseDataRecord
import eta.core.data as etad
import eta.core.image as etai
from eta.core.serial import Serializable
import eta.core.utils as etau
import eta.core.video as etav


logger = logging.getLogger(__name__)


def odds_and_evens(data_records):
    '''Splits a DataRecords into two DataRecords, one from odd indexed records
    and the other from even indexed records.

    Args:
        data_records: a DataRecords instance

    Returns:
        a list of two DataRecords
    '''
    record_cls = data_records.record_cls
    records_list = [etad.DataRecords(record_cls), etad.DataRecords(record_cls)]
    for idx, record in enumerate(data_records):
        records_list[idx % 2].add(record)

    return records_list


def random_split_exact(data_records, split_fractions=None):
    '''Randomly splits a DataRecords into multiple DataRecords according to the
    given split fractions.

    The number of records in each sample will be given exactly by the specified
    fractions.

    Args:
        data_records: a DataRecords instance
        split_fractions: an optional list of split fractions, which should sum
            to 1. By default, [0.5, 0.5] is used

    Returns:
        a list of DataRecords of same length as `split_fractions`
    '''
    if split_fractions is None:
        split_fractions = [0.5, 0.5]

    shuffled = list(data_records)
    random.shuffle(shuffled)

    record_cls = data_records.record_cls

    sample_lists = _split_in_order(shuffled, split_fractions)

    return [
        etad.DataRecords(record_cls, records=samp_list)
        for samp_list in sample_lists]


def random_split_approx(data_records, split_fractions=None):
    '''Randomly splits a DataRecords into multiple DataRecords according to the
    given split fractions.

    Each record is assigned to a sample with probability equal to the
    corresponding split fraction.

    Args:
        data_records: a DataRecords instance
        split_fractions: an optional list of split fractions, which should sum
            to 1. By default, [0.5, 0.5] is used

    Returns:
        a list of DataRecords of same length as `split_fractions`
    '''
    if split_fractions is None:
        split_fractions = [0.5, 0.5]

    record_cls = data_records.record_cls
    records_list = [etad.DataRecords(record_cls) for _ in split_fractions]

    cum_frac = np.cumsum(split_fractions)
    for record in data_records:
        idx = np.searchsorted(cum_frac, random.random())
        if idx < len(records_list):
            records_list[idx].add(record)

    return records_list


def split_in_order(data_records, split_fractions=None):
    '''Splits a DataRecords into multiple DataRecords according to the
    given split fractions.

    The records are partitioned into samples in order according to their
    position in the input sample. This is not recommended unless your records
    are already randomly ordered.

    Args:
        data_records: a DataRecords instance
        split_fractions: an optional list of split fractions, which should sum
            to 1. By default, [0.5, 0.5] is used

    Returns:
        a list of DataRecords of same length as `split_fractions`
    '''
    if split_fractions is None:
        split_fractions = [0.5, 0.5]

    records_lists = _split_in_order(list(data_records), split_fractions)

    record_cls = data_records.record_cls
    return [
        etad.DataRecords(record_cls, records=records)
        for records in records_lists]


def _split_in_order(records_list, split_fractions):
    n = len(records_list)
    cum_frac = np.cumsum(split_fractions)
    cum_size = [int(np.round(frac * n)) for frac in cum_frac]
    sample_bounds = [0] + cum_size

    records_list = []
    for begin, end in zip(sample_bounds, sample_bounds[1:]):
        records_list.append(records_list[begin:end])

    return records_list


def sample_videos_to_images(
        video_dataset, image_dataset_path, stride=None, num_images=None,
        frame_filter=lambda labels: True, image_extension=".jpg",
        description=None):
    '''Creates a `LabeledImageDataset` by extracting frames and their
    corresponding labels from a `LabeledVideoDataset`.

    Args:
        video_dataset: a `LabeledVideoDataset` instance from which to
            extract frames as images
        image_dataset_path: the path to the `manifest.json` file for
            the image dataset that will be written. The containing
            directory must either not exist or be empty
        stride: optional frequency with which to sample frames from
            videos
        num_images: optional total number of frames to sample from
            videos. Only one of `stride` and `num_images` can be
            specified at the same time.
        frame_filter: function that takes an
            `eta.core.video.VideoFrameLabels` instance as input and
            returns False if the frame should not be included in the
            sample
        image_extension: optional extension for image files in new
            dataset (defaults to ".jpg")
        description: optional description for the manifest of the
            new image dataset

    Returns:
        image_dataset: `LabeledImageDataset` instance that points to
            the new image dataset
    '''
    if stride is None and num_images is None:
        stride = 1

    if stride is not None and num_images is not None:
        raise ValueError(
            "Only one of `stride` and `num_images` can be "
            "specified, but got stride = %s, num_images = %s" %
            (stride, num_images))

    if num_images is not None:
        stride = _compute_stride(video_dataset, num_images, frame_filter)

    image_dataset = LabeledImageDataset.create_empty_dataset(
        image_dataset_path, description=description)

    frame_iterator = _iter_filtered_video_frames(
        video_dataset, frame_filter, stride)
    for frame_img, frame_labels, base_filename in frame_iterator:
        image_filename = "%s%s" % (base_filename, image_extension)
        labels_filename = "%s.json" % base_filename

        image_labels = etai.ImageLabels(
            filename=image_filename,
            attrs=frame_labels.attrs,
            objects=frame_labels.objects)
        image_dataset.add_data(
            frame_img, image_labels, image_filename,
            labels_filename)

    image_dataset.write_manifest(image_dataset_path)

    return image_dataset


def _compute_stride(video_dataset, num_images, frame_filter):
    total_frames_retained = 0
    for video_labels in video_dataset.iter_labels():
        for frame_number in video_labels:
            frame_labels = video_labels[frame_number]
            if frame_filter(frame_labels):
                total_frames_retained += 1

    return _compute_stride_from_total_frames(
        total_frames_retained, num_images)


def _compute_stride_from_total_frames(total_frames, num_desired):
    if num_desired == 1:
        return total_frames

    stride_guess = (total_frames - 1) / (num_desired - 1)
    stride_int_guesses = [np.floor(stride_guess), np.ceil(stride_guess)]
    actual_num_images = [
        total_frames / stride for stride in stride_int_guesses]
    differences = [
        np.abs(actual - num_desired) for actual in actual_num_images]
    return int(min(
        zip(stride_int_guesses, differences), key=lambda t: t[1])[0])


def _iter_filtered_video_frames(video_dataset, frame_filter, stride):
    filtered_frame_index = -1
    for video_reader, video_path, video_labels in zip(
            video_dataset.iter_data(), video_dataset.iter_data_paths(),
            video_dataset.iter_labels()):
        video_filename = os.path.basename(video_path)
        video_name = os.path.splitext(video_filename)[0]
        with video_reader:
            for frame_img in video_reader:
                frame_num = video_reader.frame_number
                base_filename = "%s-%d" % (video_name, frame_num)

                frame_labels = video_labels[frame_num]
                if not frame_filter(frame_labels):
                    continue
                filtered_frame_index += 1

                if filtered_frame_index % stride:
                    continue

                yield frame_img, frame_labels, base_filename


class LabeledDataset(object):
    '''Base class for labeled datasets.'''

    def __init__(self, dataset_path):
        '''Creates a LabeledDataset instance.

        Args:
            dataset_path: the path to the `manifest.json` file for the dataset

        Raises:
            LabeledDatasetError: if the class reading the dataset is not a
                subclass of the dataset class recorded in the manifest
        '''
        self.dataset_index = LabeledDatasetIndex.from_json(dataset_path)
        if not isinstance(self, etau.get_class(self.dataset_index.type)):
            raise LabeledDatasetError(
                "Tried to read dataset of type '%s', from location '%s', "
                "but manifest is of type '%s'" % (
                    etau.get_class_name(self), dataset_path,
                    self.dataset_index.type))
        self.data_dir = os.path.dirname(dataset_path)

    def __iter__(self):
        '''Iterates over the samples in the dataset.

        Returns:
            iterator: iterator over (data, labels) pairs, where data is an
                object returned by self._read_data() and labels is an object
                returned by self._read_labels() from the respective paths
                of a data and corresponding labels file
        '''
        return zip(self.iter_data(), self.iter_labels())

    def __len__(self):
        '''Returns the number of data elements in the dataset'''
        return len(self.dataset_index)

    def iter_data(self):
        '''Iterates over the data in the dataset.

        Returns:
            iterator: iterator over objects returned by self._read_data()
                from the paths to data files
        '''
        for data_path in self.iter_data_paths():
            yield self._read_data(data_path)

    def iter_data_paths(self):
        '''Iterates over the paths to data files in the dataset.

        Returns:
            iterator: iterator over paths to data files
        '''
        for record in self.dataset_index:
            yield os.path.join(self.data_dir, record.data)

    def iter_labels(self):
        '''Iterates over the labels in the dataset.

        Returns:
            iterator: iterator over objects returned by self._read_labels()
                from the paths to labels files
        '''
        for labels_path in self.iter_labels_paths():
            yield self._read_labels(labels_path)

    def iter_labels_paths(self):
        '''Iterates over the paths lables files in the dataset.

        Returns:
            iterator: iterator over paths to labels files
        '''
        for record in self.dataset_index:
            yield os.path.join(self.data_dir, record.labels)

    def set_description(self, description):
        '''Set the description string of this dataset.

        Args:
            description: the new description string

        Returns:
            self
        '''
        self.dataset_index.description = description

        return self

    def write_manifest(self, filename, description=None):
        '''Writes the manifest to a new file inside the base dataset directory.

        This can be used after the dataset index has been manipulated to save
        a new view of the data in a different manifest file.

        Args:
            filename: the name of a new manifest file to be written in
                self.data_dir
            description: optional description for the new manifest. If not
                specified, the existing description is retained.
        '''
        if description is not None:
            self.set_description(description)

        out_path = os.path.join(self.data_dir, filename)
        self.dataset_index.write_json(out_path)

    def sample(self, k):
        '''Randomly downsamples the dataset to k elements.

        Args:
            k: the number of data elements in the dataset after sampling

        Returns:
            self
        '''
        self.dataset_index.sample(k)

        return self

    def shuffle(self):
        '''Randomly shuffles the order of the data.

        Returns:
            self
        '''
        self.dataset_index.shuffle()

        return self

    def add_file(self, data_path, labels_path, move_files=False):
        '''Adds a single data file and its labels file to this dataset.

        Args:
            data_path: path to data file to be added
            labels_path: path to corresponding labels file to be added
            move_files: whether to move the files from their original
                location into the dataset directory. If False, files
                are copied into the dataset directory.

        Returns:
            self
        '''
        data_subdir = os.path.join(self.data_dir, "data")
        labels_subdir = os.path.join(self.data_dir, "labels")
        if os.path.dirname(data_path) != data_subdir:
            if move_files:
                etau.move_file(data_path, data_subdir)
            else:
                etau.copy_file(data_path, data_subdir)
        if os.path.dirname(labels_path) != labels_subdir:
            if move_files:
                etau.move_file(labels_path, labels_subdir)
            else:
                etau.copy_file(labels_path, labels_subdir)
        self.dataset_index.append(
            LabeledDataRecord(
                os.path.join("data", os.path.basename(data_path)),
                os.path.join("labels", os.path.basename(labels_path))
            )
        )

        return self

    def add_data(self, data, labels, data_filename, labels_filename):
        '''Creates and adds a single data file and its labels file to this
        dataset, using the input python data structure.

        Args:
            data: input data in a format that can be passed to
                self._write_data()
            labels: input labels in a format that can be passed to
                self._write_labels()
            data_filename: filename for the data in the dataset
            labels_filename: filename for the labels in the dataset

        Returns:
            self
        '''
        data_path = os.path.join(self.data_dir, "data", data_filename)
        labels_path = os.path.join(self.data_dir, "labels", labels_filename)
        self._write_data(data, data_path)
        self._write_labels(labels, labels_path)

        self.dataset_index.append(
            LabeledDataRecord(
                os.path.join("data", data_filename),
                os.path.join("labels", labels_filename)
            )
        )

        return self

    def copy(self, dataset_path):
        '''Copies the dataset to another directory.

        If the dataset index has been manipulated, this will be reflected
        in the copy.

        Args:
            dataset_path: the path to the `manifest.json` file for the
                copy of the dataset that will be written. The containing
                directory must either not exist or be empty.

        Returns:
            dataset_copy: `LabeledDataset` instance that points to the new
                containing directory
        '''
        self._ensure_empty_dataset_dir(dataset_path)

        new_data_dir = os.path.dirname(dataset_path)
        new_data_subdir = os.path.join(new_data_dir, "data")
        new_labels_subdir = os.path.join(new_data_dir, "labels")

        for data_path, labels_path in zip(
                self.iter_data_paths(), self.iter_labels_paths()):
            etau.copy_file(data_path, new_data_subdir)
            etau.copy_file(labels_path, new_labels_subdir)
        self.dataset_index.write_json(dataset_path)

        type = etau.get_class_name(self)
        cls = etau.get_class(type)
        return cls(dataset_path)

    def merge(self, labeled_dataset_or_path, merged_dataset_path,
              in_place=False, description=None):
        '''Union of two labeled datasets.

        Args:
            labeled_dataset_or_path: an `LabeledDataset` instance or path
                to a `manifest.json`, that is of the same type as `self`
            merged_dataset_path: path to `manifest.json` for the merged
                dataset. If `in_place` is False, the containing directory
                must either not exist or be empty. If `in_place` is True,
                either the containing directory must be equal to
                `self.data_dir`, or `merged_dataset_path` is just a filename
                of a new `manifest.json` to write in `self.data_dir`.
            in_place: whether or not to write the merged dataset to a new
                directory. If not, the data from `labeled_dataset_or_path`
                will be added into `self.data_dir`.
            description: optional description for the manifest of the merged
                dataset. If not specified, the existing description is used.

        Returns:
            merged_dataset: a `LabeledDataset` instance pointing to the
                merged dataset. If `in_place` is True, this will just be
                `self`.
        '''
        labeled_dataset = self._parse_dataset(labeled_dataset_or_path)

        data_filenames_to_merge = self._get_filenames_for_merge(
            labeled_dataset)

        output_data_dir = os.path.dirname(merged_dataset_path)
        if not output_data_dir:
            output_data_dir = self.data_dir
            merged_dataset_path = os.path.join(
                output_data_dir, merged_dataset_path)

        if in_place and output_data_dir != self.data_dir:
            raise ValueError(
                "If merging datasets in place, merged_dataset_path should be "
                "within original base directory '%s', but got '%s'" %
                (self.data_dir, output_data_dir))

        if in_place:
            merged_dataset = self
        else:
            merged_dataset = self.copy(merged_dataset_path)

        # Copy files one-by-one from `labeled_dataset`
        for data_path, labels_path in zip(
                labeled_dataset.iter_data_paths(),
                labeled_dataset.iter_labels_paths()):
            if os.path.basename(data_path) in data_filenames_to_merge:
                merged_dataset.add_file(data_path, labels_path)

        if description is not None:
            merged_dataset.set_description(description)

        merged_dataset.write_manifest(merged_dataset_path)
        return merged_dataset

    def apply_to_data(self, func):
        '''Apply the given function to each data element and overwrite the
        data file with the output.

        Args:
            func: function that takes in a data element in the format
                returned by `self._read_data()` and outputs transformed
                data in the same format

        Returns:
            self
        '''
        for data, path in zip(self.iter_data(), self.iter_data_paths()):
            self._write_data(func(data), path)

        return self

    def apply_to_data_paths(self, func):
        '''Call the given function on the path of each data file, with the
        path as both the input and output argument.

        Args:
            func: function that takes in two arguments, an input path and
                an output path. It will be called with the same value for
                both arguments, so that the file is overwritten.

        Returns:
            self
        '''
        for path in self.iter_data_paths():
            func(path, path)

        return self

    def apply_to_labels(self, func):
        '''Apply the given function to each of the labels, and overwrite the
        labels file with the output.

        Args:
            func: function that takes in a labels object in the format
                returned by `self._read_labels()` and outputs transformed
                labels in the same format

        Returns:
            self
        '''
        for labels, path in zip(
                self.iter_labels(), self.iter_labels_paths()):
            self._write_labels(func(labels), path)

        return self

    def apply_to_labels_paths(self, func):
        '''Call the given function on the path of each labels file, with
        the path as both the input and output argument.

        Args:
            func: function that takes in two arguments, an input path and
                an output path. It will be called with the same value for
                both arguments, so that the file is overwritten.

        Returns:
            self
        '''
        for path in self.iter_labels_paths():
            func(path, path)

        return self

    @classmethod
    def create_empty_dataset(cls, dataset_path, description=None):
        '''Creates a new empty labeled dataset.

        Args:
            dataset_path: the path to the `manifest.json` file for the
                dataset to be created
            description: optional description for the manifest of the
                new dataset

        Returns:
            empty_dataset: `LabeledDataset` instance pointing to the
                new empty dataset
        '''
        cls._ensure_empty_dataset_dir(dataset_path)
        dataset_index = LabeledDatasetIndex(
            etau.get_class_name(cls), description=description)
        dataset_index.write_json(dataset_path)
        dataset = cls(dataset_path)

        try:
            cls.is_valid_dataset(dataset_path)
        except NotImplementedError:
            raise TypeError(
                "create_empty_dataset() can only be used with a "
                "`LabeledDataset` subclass that implements "
                "is_valid_dataset()")

        return dataset

    @classmethod
    def is_valid_dataset(cls, dataset_path):
        '''Determines whether the data at the given path is a valid
        LabeledDataset.

        Args:
            dataset_path: the path to the `manifest.json` file for the dataset

        Returns:
            True/False
        '''
        try:
            cls.validate_dataset(dataset_path)
        except LabeledDatasetError:
            return False

        return True

    @classmethod
    def validate_dataset(cls, dataset_path):
        '''Determines whether the data at the given path is a valid
        LabeledDataset.

        Args:
            dataset_path: the path to the `manifest.json` file for the dataset

        Raises:
            LabeledDatasetError: if the dataset at `dataset_path` is not a
                valid LabeledDataset
        '''
        raise NotImplementedError(
            "subclasses must implement validate_dataset()")

    def _read_data(self, path):
        '''Reads data from a data file at the given path.

        Subclasses must implement this based on the particular data format for
        the subclass.

        Args:
            path: path to a data file in the dataset
        '''
        raise NotImplementedError("subclasses must implement _read_data()")

    def _read_labels(self, path):
        '''Reads a labels object from a labels JSON file at the given path.

        Subclasses must implement this based on the particular labels format
        for the subclass.

        Args:
            path: path to a labels file in the dataset
        '''
        raise NotImplementedError("subclasses must implement _read_labels()")

    def _write_data(self, data, path):
        '''Writes data to a data file at the given path.

        Subclasses must implement this based on the particular data format for
        the subclass.  The method should accept input `data` of the same type
        as output by `self._read_data()`.

        Args:
            data: a data element to be written to a file
            path: path to write the data
        '''
        raise NotImplementedError("subclasses must implement _write_data()")

    def _write_labels(self, labels, path):
        '''Writes a labels object to a labels JSON file at the given path.

        Subclasses must implement this based on the particular labels format
        for the subclass.  The method should accept input `labels` of the same
        type as output by `self._read_labels()`.

        Args:
            labels: a labels object to be written to a file
            path: path to write the labels JSON file
        '''
        raise NotImplementedError("subclasses must implement _write_labels()")

    def _parse_dataset(self, labeled_dataset_or_path):
        type = etau.get_class_name(self)
        cls = etau.get_class(type)
        if isinstance(labeled_dataset_or_path, six.string_types):
            labeled_dataset = cls(labeled_dataset_or_path)
        else:
            labeled_dataset = labeled_dataset_or_path

        if not isinstance(labeled_dataset, cls):
            raise TypeError(
                "'%s' is not an instance of '%s'" %
                (etau.get_class_name(labeled_dataset), type))

        return labeled_dataset

    def _get_filenames_for_merge(self, labeled_dataset):
        data_filenames_this = {
            os.path.basename(path) for path in self.iter_data_paths()}
        labels_filenames_this = {
            os.path.basename(path) for path in self.iter_labels_paths()}

        data_filenames_other = {
            os.path.basename(path) for path
            in labeled_dataset.iter_data_paths()}
        data_filenames_to_merge = data_filenames_other - data_filenames_this
        labels_filenames_to_merge = {
            os.path.basename(labels_path) for data_path, labels_path in zip(
                labeled_dataset.iter_data_paths(),
                labeled_dataset.iter_labels_paths())
            if os.path.basename(data_path) in data_filenames_to_merge}

        labels_in_both = labels_filenames_to_merge & labels_filenames_this
        if labels_in_both:
            raise ValueError(
                "Found different data filenames with the same corresponding "
                "labels filename. E.g. %s" % str(list(labels_in_both)[:5]))

        return data_filenames_to_merge

    @staticmethod
    def _ensure_empty_dataset_dir(dataset_path):
        etau.ensure_basedir(dataset_path)
        data_dir = os.path.dirname(dataset_path)

        existing_files = os.listdir(data_dir)
        if existing_files:
            raise ValueError(
                "Cannot create a new dataset in a non-empty directory. "
                "Found the following files in directory '%s': %s" %
                (data_dir, existing_files))

        data_subdir = os.path.join(data_dir, "data")
        labels_subdir = os.path.join(data_dir, "labels")
        etau.ensure_dir(data_subdir)
        etau.ensure_dir(labels_subdir)


class LabeledVideoDataset(LabeledDataset):
    '''Core class for interacting with a labeled dataset of videos.

    Labeled video datasets are stored on disk in the following format:

    ```
    /path/to/video/dataset/
        manifest.json
        data/
            video1.mp4
            ...
        labels/
            video1.json
            ...
    ```

    where each labels file is stored in `eta.core.video.VideoLabels` format,
    and the `manifest.json` file is stored in `LabeledDatasetIndex` format.

    Labeled video datasets are referenced in code by their `dataset_path`,
    which points to the `manifest.json` file for the dataset.
    '''

    @classmethod
    def validate_dataset(cls, dataset_path):
        '''Determines whether the data at the given path is a valid
        LabeledVideoDataset.

        This function checks whether each video and labels path exists and has
        a valid extension, but makes no attempt to read the files.

        Args:
            dataset_path: the path to the `manifest.json` file for the dataset

        Raises:
            LabeledDatasetError: if the dataset at `dataset_path` is not a
                valid LabeledVideoDataset
        '''
        video_dataset = cls(dataset_path)

        for video_path in video_dataset.iter_data_paths():
            if not etav.is_supported_video_file(video_path):
                raise LabeledDatasetError(
                    "Unsupported video format: %s" % video_path)
            if not os.path.isfile(video_path):
                raise LabeledDatasetError("File not found: %s" % video_path)

        for labels_path in video_dataset.iter_labels_paths():
            if not os.path.splitext(labels_path)[1] == ".json":
                raise LabeledDatasetError(
                    "Unsupported labels format: %s" % labels_path)
            if not os.path.isfile(labels_path):
                raise LabeledDatasetError("File not found: %s" % labels_path)

    def _read_data(self, path):
        return etav.FFmpegVideoReader(path)

    def _read_labels(self, path):
        return etav.VideoLabels.from_json(path)

    def _write_data(self, data, path):
        with etav.FFmpegVideoWriter(
                path, data.frame_rate, data.frame_size) as writer:
            for img in data:
                writer.write(img)

    def _write_labels(self, labels, path):
        labels.write_json(path)


class LabeledImageDataset(LabeledDataset):
    '''Core class for interacting with a labeled dataset of images.

    Labeled image datasets are stored on disk in the following format:

    ```
    /path/to/image/dataset/
        manifest.json
        data/
            image1.png
            ...
        labels/
            image1.json
            ...
    ```

    where each labels file is stored in `eta.core.image.ImageLabels` format,
    and the `manifest.json` file is stored in `LabeledDatasetIndex` format.

    Labeled image datasets are referenced in code by their `dataset_path`,
    which points to the `manifest.json` file for the dataset.
    '''

    @classmethod
    def validate_dataset(cls, dataset_path):
        '''Determines whether the data at the given path is a valid
        LabeledImageDataset.

        This function checks whether each image and labels path exists and has
        a valid extension, but makes no attempt to read the files.

        Args:
            dataset_path: the path to the `manifest.json` file for the dataset

        Raises:
            LabeledDatasetError: if the dataset at `dataset_path` is not a
                valid LabeledImageDataset
        '''
        image_dataset = cls(dataset_path)

        for img_path in image_dataset.iter_data_paths():
            if not etai.is_supported_image(img_path):
                raise LabeledDatasetError(
                    "Unsupported image format: %s" % img_path)
            if not os.path.isfile(img_path):
                raise LabeledDatasetError("File not found: %s" % img_path)

        for labels_path in image_dataset.iter_labels_paths():
            if not os.path.splitext(labels_path)[1] == ".json":
                raise LabeledDatasetError(
                    "Unsupported labels format: %s" % labels_path)
            if not os.path.isfile(labels_path):
                raise LabeledDatasetError("File not found: %s" % labels_path)

    def _read_data(self, path):
        return etai.read(path)

    def _read_labels(self, path):
        return etai.ImageLabels.from_json(path)

    def _write_data(self, data, path):
        etai.write(data, path)

    def _write_labels(self, labels, path):
        labels.write_json(path)


class LabeledDatasetIndex(Serializable):
    '''A class that encapsulates the manifest of a `LabeledDataset`.

    Attributes:
        type: the fully qualified class name of the `LabeledDataset` subclass
            that encapsulates the dataset
        index: a list of `LabeledDataRecord`s
        description: an optional description of the dataset
    '''

    def __init__(self, type, index=None, description=None):
        '''Initializes the LabeledDatasetIndex.

        Args:
            type: the fully qualified class name of the `LabeledDataset`
                subclass that encapsulates the dataset
            index: a list of `LabeledDataRecord`s. By default and empty list is
                created.
            description: an optional description of the dataset
        '''
        self.type = type
        self.index = index or []
        self.description = description or ""

    def __iter__(self):
        return iter(self.index)

    def __len__(self):
        return len(self.index)

    def append(self, labeled_data_record):
        '''Appends an entry to the index.

        Args:
            labeled_data_record: a `LabeledDataRecord` instance
        '''
        self.index.append(labeled_data_record)

    def sample(self, k):
        '''Randomly downsamples the index to k elements.

        Args:
            k: the number of entries in the index after sampling
        '''
        self.index = random.sample(self.index, k)

    def shuffle(self):
        '''Randomly shuffles the index.
        '''
        random.shuffle(self.index)

    @classmethod
    def from_dict(cls, d):
        '''Constructs a LabeledDatasetIndex object from a JSON dictionary.'''
        type = d["type"]
        index = d.get("index", None)
        if index is not None:
            index = [LabeledDataRecord.from_dict(rec) for rec in index]
        description = d.get("description", None)

        return cls(type, index=index, description=description)


class LabeledDataRecord(BaseDataRecord):
    '''A record containing a data file and an associated labels file.

    Attributes:
        data: the path to the data file
        labels: the path to the labels file
    '''

    def __init__(self, data, labels):
        '''Creates a LabeledDataRecord instance.

        Args:
            data: the path to the data file
            labels: the path to the labels file
        '''
        self.data = data
        self.labels = labels
        super(LabeledDataRecord, self).__init__()

    @classmethod
    def required(cls):
        return ["data", "labels"]


class LabeledDatasetError(Exception):
    '''Exception raised when there is an error reading a LabeledDataset'''
    pass


################################################################################


class LazyLabeledDataset(object):
    '''A simple collection of LazyLabeledDataRecord objects.'''

    def __init__(self):
        self.entries = []

    def add_entry(self, entry):
        self.entries.append(entry)

    def set_entries(self, entries):
        self.entries = entries

    def get_entries(self):
        return self.entries


class LazyLabeledImageDataset(LazyLabeledDataset):
    '''LazyLabeledDataset for images.'''
    def __init__(self, schema=etai.ImageLabelsSchema()):
        super(LazyLabeledImageDataset, self).__init__()


class LazyLabeledVideoDataset(LazyLabeledDataset):
    '''LazyLabeledDataset for videos.'''
    def __init__(self, schema=etav.VideoLabelsSchema()):
        super(LazyLabeledVideoDataset, self).__init__()


class LazyLabeledDataRecord(BaseDataRecord):
    '''This class is responsible for tracking all of the metadata about a data
    record required for dataset operations on a LazyLabeledDataset.
    '''

    def __init__(self, data_path, labels_path):
        self.data_path = data_path
        self.labels_path = labels_path
        self.labels_cls = None
        self.labels_obj = None

    def get_labels(self):
<<<<<<< HEAD
        if self.labels_obj:
            return self.labels_obj
        validated_path = self.validate_path(self.labels_path)
        return self.labels_cls.from_json(validated_path)
=======
        if self.label_obj:
            return self.label_obj
        # @TODO - load me and store labels
        raise NotImplementedError()
>>>>>>> 8000e481

    def validate_path(self, path):
        '''To be overwritten in subclasses if required by the storage model.

<<<<<<< HEAD
        Args:
            path (str)

        Returns
            (str) the validated path
        '''
        return path


class LazyLabeledImageRecord(LazyLabeledDataRecord):
    '''LazyLabeledDataRecord for images.'''

    def __init__(self, image_path, labels_path):
        super(LazyLabeledImageRecord, self).__init__(image_path, labels_path)
        self.labels_cls = etai.ImageLabels


class LazyLabeledVideoRecord(LazyLabeledDataRecord):
    '''LazyLabeledDataRecord for video.'''

    def __init__(self, video_path, labels_path, start_frame=None,
                 end_frame=None, duration=None, total_frame_count=None):
        super(LazyLabeledVideoRecord, self).__init__(video_path, labels_path)
        self.start_frame = start_frame
        self.end_frame = end_frame
        self.duration = duration
        self.total_frame_count = total_frame_count
        self.start = etav.frame_number_to_timestamp(self.start_frame,
                                                    self.total_frame_count,
                                                    self.duration)
        self.end = etav.frame_number_to_timestamp(self.end_frame,
                                                  self.total_frame_count,
                                                  self.duration)
        self.labels_cls = etav.VideoLabels


class LabeledDatasetBuilder(object):
=======
class LazyLabeledVideoEntry(LazyLabeledDataEntry):
    '''
    This class is responsible for tracking all of the metadata transform operations
    and should a file be required, it will load it from the provided resource
    and keep this in memory-cached so future calls for this resource will use the object
     in memory!
    '''

    def __init__(self, data_path, label_path, duration, start_frame, end_frame,
                 total_frame_count):
        super(LazyLabeledVideoEntry, self).__init__(data_path, label_path)
        self.start = etav.frame_number_to_timestamp(start_frame,
                                                    total_frame_count, duration)
        self.end = etav.frame_number_to_timestamp(end_frame, total_frame_count,
                                                  duration)
        self.start_frame = start_frame
        self.end_frame = end_frame
        self.total_frames = total_frame_count

    def get_labels(self):
        if self.label_obj:
            return self.label_obj
        # @TODO - Handle file reading from ANY SOURCE!!! (path may not be local)
        return etav.VideoLabels.from_json(self.label_path)


class DatasetTransformer(object):
>>>>>>> 8000e481
    '''
    Object responsible for transforming TransformableDatasets
    Basically, strategy pattern
    '''

<<<<<<< HEAD
    def __init__(self, index=LazyLabeledDataset()):
        self.index = index
        self.schema = None
        self.balance_attr = None
        self.sample_rate = None
=======
    def transform(self, input):
        ''' Transform a TransformableDataset
        Args:
            input (LazyTransformableDataset): the input dataset
>>>>>>> 8000e481

        Returns:
        '''
        return input


class Sampler(DatasetTransformer):
    '''
    Randomly sample the number of entries in the dataset to some number k
    '''

    def __init__(self, k):
        super(Sampler, self).__init__()
        self.k = k

    def transform(self, input):
        input.set_entries(random.sample(input.get_entries(), self.k))
        return input


class Balancer(DatasetTransformer):
    '''
    Balance the number of entries in the dataset by values in some categorical
    Attribute, as provided on construction.
    '''

    def __init__(self, attribute):
        super(Balancer, self).__init__()
        self.attr = attribute

    def transform(self, input):
        # @TODO implement Balancing!!
        return input


class Filter(DatasetTransformer):
    '''
    Filter all labels in the dataset by the provided schema
    '''

    def __init__(self, schema):
        super(Filter, self).__init__()
        self.schema = schema

    def transform(self, input):
        # @TODO implement filterin!!
        return input


class Clipper(DatasetTransformer):
    '''
    Clip longer videos into shorter ones, and sample at some stride step
    '''

    def __init__(self, clip_len, stride, min_clip_len):
        self.clip_len = clip_len
        self.stride = stride
        self.min_clip_len = min_clip_len

    def transform(self, input):
        # @TODO impl me! - Also might want to throw error if data is not video..
        return input


class LabeledDatasetBuilder(object):
    '''
    This object builds a LabeledDataset with optional transformations such as
    sampling, filtering by schema, and balance.
    '''

<<<<<<< HEAD
# if __name__ == '__main__':
#     #@TODO exmaple usage
#     prep_dataset = LazyTransformableDataset()
#     for clip in clips:
#         entry = LazyLabeledVideoEntry(clip["video_url"], clip["labels"], clip["duration"]....)
#         prep_dataset.add_entry(entry)
#
#     builder = LabeledVideoDatasetBuilder(prep_dataset)
#     builder.sample(10).balance("balance").filter(etav.VideoLabelsSchema()).clip_and_stride(1, 2, 3)
#     dataset = builder.build()
=======
    def __init__(self, dataset=LazyTransformableDataset()):
        self.dataset = dataset
        self.transformers = []

    def add_transform(self, transform):
        self.transformers.append(transform)

    def build(self):
        for transformer in self.transformers:
            self.dataset = transformer.transform(self.dataset)
        return LabeledDataset(None)
>>>>>>> 8000e481
<|MERGE_RESOLUTION|>--- conflicted
+++ resolved
@@ -1061,22 +1061,14 @@
         self.labels_obj = None
 
     def get_labels(self):
-<<<<<<< HEAD
         if self.labels_obj:
             return self.labels_obj
         validated_path = self.validate_path(self.labels_path)
         return self.labels_cls.from_json(validated_path)
-=======
-        if self.label_obj:
-            return self.label_obj
-        # @TODO - load me and store labels
-        raise NotImplementedError()
->>>>>>> 8000e481
 
     def validate_path(self, path):
         '''To be overwritten in subclasses if required by the storage model.
 
-<<<<<<< HEAD
         Args:
             path (str)
 
@@ -1113,53 +1105,22 @@
         self.labels_cls = etav.VideoLabels
 
 
-class LabeledDatasetBuilder(object):
-=======
-class LazyLabeledVideoEntry(LazyLabeledDataEntry):
-    '''
-    This class is responsible for tracking all of the metadata transform operations
-    and should a file be required, it will load it from the provided resource
-    and keep this in memory-cached so future calls for this resource will use the object
-     in memory!
-    '''
-
-    def __init__(self, data_path, label_path, duration, start_frame, end_frame,
-                 total_frame_count):
-        super(LazyLabeledVideoEntry, self).__init__(data_path, label_path)
-        self.start = etav.frame_number_to_timestamp(start_frame,
-                                                    total_frame_count, duration)
-        self.end = etav.frame_number_to_timestamp(end_frame, total_frame_count,
-                                                  duration)
-        self.start_frame = start_frame
-        self.end_frame = end_frame
-        self.total_frames = total_frame_count
-
-    def get_labels(self):
-        if self.label_obj:
-            return self.label_obj
-        # @TODO - Handle file reading from ANY SOURCE!!! (path may not be local)
-        return etav.VideoLabels.from_json(self.label_path)
-
-
 class DatasetTransformer(object):
->>>>>>> 8000e481
     '''
     Object responsible for transforming TransformableDatasets
     Basically, strategy pattern
     '''
 
-<<<<<<< HEAD
     def __init__(self, index=LazyLabeledDataset()):
         self.index = index
         self.schema = None
         self.balance_attr = None
         self.sample_rate = None
-=======
+
     def transform(self, input):
         ''' Transform a TransformableDataset
         Args:
-            input (LazyTransformableDataset): the input dataset
->>>>>>> 8000e481
+            input (LazyLabeledDataset): the input dataset
 
         Returns:
         '''
@@ -1230,19 +1191,7 @@
     sampling, filtering by schema, and balance.
     '''
 
-<<<<<<< HEAD
-# if __name__ == '__main__':
-#     #@TODO exmaple usage
-#     prep_dataset = LazyTransformableDataset()
-#     for clip in clips:
-#         entry = LazyLabeledVideoEntry(clip["video_url"], clip["labels"], clip["duration"]....)
-#         prep_dataset.add_entry(entry)
-#
-#     builder = LabeledVideoDatasetBuilder(prep_dataset)
-#     builder.sample(10).balance("balance").filter(etav.VideoLabelsSchema()).clip_and_stride(1, 2, 3)
-#     dataset = builder.build()
-=======
-    def __init__(self, dataset=LazyTransformableDataset()):
+    def __init__(self, dataset=LazyLabeledVideoDataset()):
         self.dataset = dataset
         self.transformers = []
 
@@ -1252,5 +1201,4 @@
     def build(self):
         for transformer in self.transformers:
             self.dataset = transformer.transform(self.dataset)
-        return LabeledDataset(None)
->>>>>>> 8000e481
+        return LabeledDataset(None)