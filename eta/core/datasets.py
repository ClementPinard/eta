'''
Core interfaces, data structures, and methods for working with datasets.

Copyright 2017-2019 Voxel51, Inc.
voxel51.com

Matthew Lightman, matthew@voxel51.com
Brian Moore, brian@voxel51.com
Jason Corso, jason@voxel51.com
Ben Kane, ben@voxel51.com
Tyler Ganter, tyler@voxel51.com
'''
# pragma pylint: disable=redefined-builtin
# pragma pylint: disable=unused-wildcard-import
# pragma pylint: disable=wildcard-import
from __future__ import absolute_import
from __future__ import division
from __future__ import print_function
from __future__ import unicode_literals
from builtins import *
from future.utils import iteritems, itervalues
import six
# pragma pylint: enable=redefined-builtin
# pragma pylint: enable=unused-wildcard-import
# pragma pylint: enable=wildcard-import

from collections import defaultdict
import copy
import glob
import logging
import os
import random
import re
import shutil

import numpy as np

import eta.core.annotations as etaa
from eta.core.data import BaseDataRecord, DataRecords
import eta.core.image as etai
from eta.core.serial import Serializable
import eta.core.utils as etau
import eta.core.video as etav


logger = logging.getLogger(__name__)


# General split methods


def round_robin_split(iterable, split_fractions=None):
    '''Traverses the iterable in order and assigns items to samples in order,
    until a given sample has reached its desired size.

    If a random split is required, this function is not recommended unless your
    items are already randomly ordered.

    Args:
        iterable: any finite iterable
        split_fractions: an optional list of split fractions, which should sum
            to 1. By default, [0.5, 0.5] is used

    Returns:
        sample_lists: a list of lists, of the same length as `split_fractions`.
            Each sub-list contains items from the original iterable.
    '''
    split_fractions = _validate_split_fractions(split_fractions)

    # Initial estimate of size of each sample
    item_list = list(iterable)
    sample_sizes = [int(frac * len(item_list)) for frac in split_fractions]

    # `n` is the total number of items that will be divided into samples.
    # `n` may be less than len(item_list) if sum(split_fractions) < 1.
    n = int(np.round(len(item_list) * sum(split_fractions)))

    if n == 0:
        return [[] for _ in sample_sizes]

    # Calculate exact size of each sample, making sure the sum of the
    # samples sizes is equal to `n`
    remainder = n - sum(sample_sizes)
    num_to_add = int(remainder / len(sample_sizes))
    for idx, _ in enumerate(sample_sizes):
        sample_sizes[idx] += num_to_add
    remainder = n - sum(sample_sizes)
    for idx, _ in enumerate(sample_sizes):
        if idx < remainder:
            sample_sizes[idx] += 1

    assert sum(sample_sizes) == n, (sum(sample_sizes), n)

    # Iterate over items and add them to the appropriate sample
    sample_lists = [[] for _ in sample_sizes]
    sample_full = [sample_size == 0 for sample_size in sample_sizes]
    current_sample_idx = min(
        idx for idx, sample_size in enumerate(sample_sizes)
        if sample_size > 0)
    for item in item_list:
        sample_lists[current_sample_idx].append(item)
        curr_sample_size = len(sample_lists[current_sample_idx])
        if curr_sample_size >= sample_sizes[current_sample_idx]:
            sample_full[current_sample_idx] = True

        if all(sample_full):
            break

        current_sample_idx = _find_next_available_idx(
            current_sample_idx, sample_full)

    return sample_lists


def random_split_exact(iterable, split_fractions=None):
    '''Randomly splits items into multiple sample lists according to the given
    split fractions.

    The number of items in each sample list will be given exactly by the
    specified fractions.

    Args:
        iterable: any finite iterable
        split_fractions: an optional list of split fractions, which should sum
            to 1. By default, [0.5, 0.5] is used

    Returns:
        sample_lists: a list of lists, of the same length as `split_fractions`.
            Each sub-list contains items from the original iterable.
    '''
    split_fractions = _validate_split_fractions(split_fractions)

    shuffled = list(iterable)
    random.shuffle(shuffled)

    return _split_in_order(shuffled, split_fractions)


def random_split_approx(iterable, split_fractions=None):
    '''Randomly splits items into multiple sample lists according to the given
    split fractions.

    Each item is assigned to a sample list with probability equal to the
    corresponding split fraction.

    Args:
        iterable: any finite iterable
        split_fractions: an optional list of split fractions, which should sum
            to 1. By default, [0.5, 0.5] is used

    Returns:
        sample_lists: a list of lists, of the same length as `split_fractions`.
            Each sub-list contains items from the original iterable.
    '''
    split_fractions = _validate_split_fractions(split_fractions)

    sample_lists = [[] for _ in split_fractions]

    cum_frac = np.cumsum(split_fractions)
    for item in iterable:
        idx = np.searchsorted(cum_frac, random.random())
        if idx < len(sample_lists):
            sample_lists[idx].append(item)

    return sample_lists


def split_in_order(iterable, split_fractions=None):
    '''Splits items into multiple sample lists according to the given split
    fractions.

    The items are partitioned into samples in order according to their
    position in the input sample. If a random split is required, this function
    is not recommended unless your items are already randomly ordered.

    Args:
        iterable: any finite iterable
        split_fractions: an optional list of split fractions, which should sum
            to 1. By default, [0.5, 0.5] is used

    Returns:
        sample_lists: a list of lists, of the same length as `split_fractions`.
            Each sub-list contains items from the original iterable.
    '''
    split_fractions = _validate_split_fractions(split_fractions)

    return _split_in_order(list(iterable), split_fractions)


def _split_in_order(item_list, split_fractions):
    n = len(item_list)
    cum_frac = np.cumsum(split_fractions)
    cum_size = [int(np.round(frac * n)) for frac in cum_frac]
    sample_bounds = [0] + cum_size

    sample_lists = []
    for begin, end in zip(sample_bounds, sample_bounds[1:]):
        sample_lists.append(item_list[begin:end])

    return sample_lists


def _validate_split_fractions(split_fractions):
    if split_fractions is None:
        split_fractions = [0.5, 0.5]

    negative = [frac for frac in split_fractions if frac < 0]
    if negative:
        raise ValueError(
            "Split fractions must be non-negative, but got the following "
            "negative values: %s" % str(negative))

    if sum(split_fractions) > 1.0:
        raise ValueError(
            "Sum of split fractions must be <= 1.0, but got sum(%s) = %f" %
            (split_fractions, sum(split_fractions)))

    return split_fractions


def _find_next_available_idx(idx, unavailable_indicators):
    for next_idx in range(idx + 1, len(unavailable_indicators)):
        if not unavailable_indicators[next_idx]:
            return next_idx

    for next_idx in range(idx + 1):
        if not unavailable_indicators[next_idx]:
            return next_idx

    return None


SPLIT_FUNCTIONS = {
    "round_robin": round_robin_split,
    "random_exact": random_split_exact,
    "random_approx": random_split_approx,
    "in_order": split_in_order
}


# Functions involving LabeledDatasets


def sample_videos_to_images(
        video_dataset, image_dataset_path, stride=None, num_images=None,
        frame_filter=lambda labels: True, image_extension=".jpg",
        description=None):
    '''Creates a `LabeledImageDataset` by extracting frames and their
    corresponding labels from a `LabeledVideoDataset`.

    Args:
        video_dataset: a `LabeledVideoDataset` instance from which to
            extract frames as images
        image_dataset_path: the path to the `manifest.json` file for
            the image dataset that will be written. The containing
            directory must either not exist or be empty
        stride: optional frequency with which to sample frames from
            videos
        num_images: optional total number of frames to sample from
            videos. If `stride` is not specified then it will be
            calculated based on `num_images`. If `stride` is
            specified, frames will be sampled at this stride until
            a total of `num_images` are obtained.
        frame_filter: function that takes an
            `eta.core.video.VideoFrameLabels` instance as input and
            returns False if the frame should not be included in the
            sample
        image_extension: optional extension for image files in new
            dataset (defaults to ".jpg")
        description: optional description for the manifest of the
            new image dataset

    Returns:
        image_dataset: `LabeledImageDataset` instance that points to
            the new image dataset
    '''
    if stride is None and num_images is None:
        stride = 1

    _validate_stride_and_num_images(stride, num_images)

    if num_images is not None and stride is None:
        stride = _compute_stride(video_dataset, num_images, frame_filter)

    logger.info("Sampling video frames with stride %d", stride)

    image_dataset = LabeledImageDataset.create_empty_dataset(
        image_dataset_path, description=description)

    frame_iterator = _iter_filtered_video_frames(
        video_dataset, frame_filter, stride)
    for img_number, (frame_img, frame_labels, base_filename) in enumerate(
            frame_iterator, 1):
        image_filename = "%s%s" % (base_filename, image_extension)
        labels_filename = "%s.json" % base_filename

        image_labels = etai.ImageLabels(
            filename=image_filename,
            attrs=frame_labels.attrs,
            objects=frame_labels.objects)
        image_dataset.add_data(
            frame_img, image_labels, image_filename,
            labels_filename)

        if num_images is not None and img_number >= num_images:
            break

    if not image_dataset:
        logger.info(
            "All frames were filtered out in sample_videos_to_images(). "
            "Writing an empty image dataset to '%s'.",
            image_dataset_path)

    image_dataset.write_manifest(image_dataset_path)

    return image_dataset


def get_manifest_path_from_dir(dirpath):
    '''Infers the filename of the manifest within the given
    `LabeledDataset` directory, and returns the path to that file.

    Args:
        dirpath: path to a `LabeledDataset` directory

    Returns:
        path to the manifest inside the directory `dirpath`
    '''
    candidate_manifests = {
        os.path.basename(path)
        for path in glob.glob(os.path.join(dirpath, "*.json"))
    }

    if not candidate_manifests:
        raise ValueError(
            "Directory '%s' contains no JSON files to use as a "
            "manifest" % dirpath
        )

    if "manifest.json" in candidate_manifests:
        return os.path.join(dirpath, "manifest.json")

    starts_with_manifest = [
        filename for filename in candidate_manifests
        if filename.startswith("manifest")
    ]
    if starts_with_manifest:
        return os.path.join(dirpath, starts_with_manifest[0])

    return os.path.join(dirpath, candidate_manifests.pop())


def load_dataset(manifest_path):
    '''Loads a `LabeledDataset` instance from the manifest JSON at
    the given path.

    The manifest JSON is assumed to sit inside a `LabeledDataset`
    directory structure, as outlined in the `LabeledDataset`
    documentation. This function will read the specific subclass
    of `LabeledDataset` that should be used to load the dataset
    from the manifest, and return an instance of that subclass.

    Args:
        manifest_path: path to a `manifest.json` within a
            `LabeledDataset` directory

    Returns:
        an instance of a `LabeledDataset` subclass, (e.g.
            `LabeledImageDataset`, `LabeledVideoDataset`)
    '''
    index = LabeledDatasetIndex.from_json(manifest_path)
    dataset_type = index.type
    dataset_cls = etau.get_class(dataset_type)

    return dataset_cls(manifest_path)


def _validate_stride_and_num_images(stride, num_images):
    if stride is not None and stride < 1:
        raise ValueError(
            "stride must be >= 1, but got %d" % stride)

    if num_images is not None and num_images < 1:
        raise ValueError(
            "num_images must be >= 1, but got %d" % num_images)


def _compute_stride(video_dataset, num_images, frame_filter):
    total_frames_retained = 0
    for video_labels in video_dataset.iter_labels():
        for frame_number in video_labels:
            frame_labels = video_labels[frame_number]
            if frame_filter(frame_labels):
                total_frames_retained += 1

    logger.info("Found %d total frames after applying the filter",
                total_frames_retained)

    # Handle corner cases
    if total_frames_retained < 2:
        return 1
    if num_images < 2:
        return total_frames_retained

    return _compute_stride_from_total_frames(
        total_frames_retained, num_images)


def _compute_stride_from_total_frames(total_frames, num_desired):
    if num_desired == 1:
        return total_frames

    stride_guess = (total_frames - 1) / (num_desired - 1)
    stride_guess = max(stride_guess, 1)
    stride_int_guesses = [np.floor(stride_guess), np.ceil(stride_guess)]
    actual_num_images = [
        total_frames / stride for stride in stride_int_guesses]
    differences = [
        np.abs(actual - num_desired) for actual in actual_num_images]
    return int(min(
        zip(stride_int_guesses, differences), key=lambda t: t[1])[0])


def _iter_filtered_video_frames(video_dataset, frame_filter, stride):
    filtered_frame_index = -1
    for video_reader, video_path, video_labels in zip(
            video_dataset.iter_data(), video_dataset.iter_data_paths(),
            video_dataset.iter_labels()):
        video_filename = os.path.basename(video_path)
        video_name = os.path.splitext(video_filename)[0]
        with video_reader:
            for frame_img in video_reader:
                frame_num = video_reader.frame_number
                base_filename = "%s-%d" % (video_name, frame_num)

                frame_labels = video_labels[frame_num]
                if not frame_filter(frame_labels):
                    continue
                filtered_frame_index += 1

                if filtered_frame_index % stride:
                    continue

                yield frame_img, frame_labels, base_filename


# Core LabeledDataset infrastructure


class LabeledDataset(object):
    '''Base class for labeled datasets.

    Labeled datasets are stored on disk in the following format:

    ```
    /path/to/dataset/
        manifest.json
        data/
            image1.png (or) video1.mp4
            ...
        labels/
            image1.json (or) video1.json
            ...
    ```

    Class invariants:
    - `self.dataset_index` contains paths to data and labels files that exist
        on disk (assuming this is the case for the manifest.json file that is
        read initially)
    - each data file appears only once is `self.dataset_index`

    Note that any method that doesn't take a manifest path as input will only
    change the internal state in `self.dataset_index`, and will not write to
    any manifest JSON files on disk. (Example methods are `self.sample()` and
    `self.add_file()`.) Thus it may desirable to use the
    `self.write_manifest()` method to write the internal state to a manifest
    JSON file on disk, at some point after using these methods.

    Attributes:
        dataset_index: a `LabeledDatasetIndex` containing the paths of data
            and labels files in the dataset
        data_dir: the top level directory for the dataset, which would contain
            manifest.json files
    '''

    _DATA_SUBDIR = "data"
    _LABELS_SUBDIR = "labels"

    def __init__(self, dataset_path):
        '''Creates a LabeledDataset instance.

        Args:
            dataset_path: the path to the `manifest.json` file for the dataset

        Raises:
            LabeledDatasetError: if the class reading the dataset is not a
                subclass of the dataset class recorded in the manifest
        '''
        self.dataset_index = LabeledDatasetIndex.from_json(dataset_path)
        if not isinstance(self, etau.get_class(self.dataset_index.type)):
            raise LabeledDatasetError(
                "Tried to read dataset of type '%s', from location '%s', "
                "but manifest is of type '%s'" % (
                    etau.get_class_name(self), dataset_path,
                    self.dataset_index.type))
        self.data_dir = os.path.dirname(dataset_path)

        self._build_index_map()

    def __iter__(self):
        '''Iterates over the samples in the dataset.

        Returns:
            iterator: iterator over (data, labels) pairs, where data is an
                object returned by self._read_data() and labels is an object
                returned by self._read_labels() from the respective paths
                of a data file and corresponding labels file
        '''
        return zip(self.iter_data(), self.iter_labels())

    def __len__(self):
        '''Returns the number of data elements in the dataset'''
        return len(self.dataset_index)

    def iter_data(self):
        '''Iterates over the data in the dataset.

        Returns:
            iterator: iterator over objects returned by self._read_data()
                from the paths to data files
        '''
        for data_path in self.iter_data_paths():
            yield self._read_data(data_path)

    def iter_data_paths(self):
        '''Iterates over the paths to data files in the dataset.

        Returns:
            iterator: iterator over paths to data files
        '''
        for record in self.dataset_index:
            yield os.path.join(self.data_dir, record.data)

    def iter_labels(self):
        '''Iterates over the labels in the dataset.

        Returns:
            iterator: iterator over objects returned by self._read_labels()
                from the paths to labels files
        '''
        for labels_path in self.iter_labels_paths():
            yield self._read_labels(labels_path)

    def iter_labels_paths(self):
        '''Iterates over the paths to labels files in the dataset.

        Returns:
            iterator: iterator over paths to labels files
        '''
        for record in self.dataset_index:
            yield os.path.join(self.data_dir, record.labels)

    def iter_paths(self):
        '''Iterates over the data and labels paths tuple in the dataset.

        Returns:
            iterator: iterator over (path to data, path to labels file)
                tuples
        '''
        return zip(self.iter_data_paths(), self.iter_labels_paths())

    def set_description(self, description):
        '''Set the description string of this dataset.

        Args:
            description: the new description string

        Returns:
            self
        '''
        self.dataset_index.description = description

        return self

    def write_manifest(self, filename, description=None):
        '''Writes the manifest to a new file inside the base dataset directory.

        This can be used after the dataset index has been manipulated to save
        a new view of the data in a different manifest file.

        Args:
            filename: the name of a new manifest file to be written in
                self.data_dir
            description: optional description for the new manifest. If not
                specified, the existing description is retained.
        '''
        if description is not None:
            self.set_description(description)

        out_path = os.path.join(self.data_dir, filename)
        self.dataset_index.write_json(out_path)

    def sample(self, k):
        '''Randomly downsamples the dataset to k elements.

        Args:
            k: the number of data elements in the dataset after sampling

        Returns:
            self
        '''
        self.dataset_index.sample(k)
        self._build_index_map()

        return self

    def shuffle(self):
        '''Randomly shuffles the order of the data.

        Returns:
            self
        '''
        self.dataset_index.shuffle()

        return self

    def split(self, split_fractions=None, descriptions=None,
              split_method="random_exact"):
        '''Splits the dataset into multiple datasets containing disjoint
        subsets of the original dataset.

        Args:
            split_fractions: an optional list of split fractions, which
                should sum to 1, that specifies how to split the dataset.
                By default, [0.5, 0.5] is used.
            descriptions: an optional list of descriptions for the output
                datasets. The list should be the same length as
                `split_fractions`. If not specified, the description of
                the original dataset is used for all of the output
                datasets.
            split_method: string describing the method with which to split
                the data

        Returns:
            dataset_list: list of `LabeledDataset`s of the same length as
                `split_fractions`
        '''
        dataset_indices = self.dataset_index.split(
            split_fractions=split_fractions,
            descriptions=descriptions,
            split_method=split_method)

        dataset_copy = copy.deepcopy(self)
        dataset_list = []
        for dataset_index in dataset_indices:
            dataset_copy.dataset_index = dataset_index
            dataset_copy._build_index_map()
            dataset_list.append(copy.deepcopy(dataset_copy))

        return dataset_list

    def has_data_with_name(self, data_path):
        '''Checks whether a data file already exists in the dataset with the
        provided filename.

        Args:
            data_path: path to or filename of a data file

        Returns:
            (bool): True if the filename of `data_path` is the same as a
                data file already present in the dataset
        '''
        data_file = os.path.basename(data_path)
        return data_file in self._data_to_labels_map

    def add_file(self, data_path, labels_path, move_files=False,
                 error_on_duplicates=False):
        '''Adds a single data file and its labels file to this dataset.

        Args:
            data_path: path to data file to be added
            labels_path: path to corresponding labels file to be added
            move_files: whether to move the files from their original
                location into the dataset directory. If False, files
                are copied into the dataset directory.
            error_on_duplicates: whether to raise an error if the file
                at `data_path` has the same filename as an existing
                data file in the dataset. If this is set to `False`, the
                previous mapping of the data filename to a labels file
                will be deleted.

        Returns:
            self

        Raises:
            ValueError: if the filename of `data_path` is the same as a
                data file already present in the dataset and
                `error_on_duplicates` is True
        '''
        if error_on_duplicates and self.has_data_with_name(data_path):
            raise ValueError("Data file '%s' already present in dataset"
                             % os.path.basename(data_path))

        data_subdir = os.path.join(self.data_dir, self._DATA_SUBDIR)
        labels_subdir = os.path.join(self.data_dir, self._LABELS_SUBDIR)
        if os.path.dirname(data_path) != data_subdir:
            if move_files:
                etau.move_file(data_path, data_subdir)
            else:
                etau.copy_file(data_path, data_subdir)
        if os.path.dirname(labels_path) != labels_subdir:
            if move_files:
                etau.move_file(labels_path, labels_subdir)
            else:
                etau.copy_file(labels_path, labels_subdir)

        new_data_file = os.path.basename(data_path)
        new_labels_file = os.path.basename(labels_path)
        # First remove any other records with the same data filename
        self.dataset_index.cull_with_function(
            lambda record: os.path.basename(record.data) != new_data_file)
        self.dataset_index.append(
            LabeledDataRecord(
                os.path.join(self._DATA_SUBDIR, new_data_file),
                os.path.join(self._LABELS_SUBDIR, new_labels_file)
            )
        )

        self._data_to_labels_map[new_data_file] = new_labels_file

        return self

    def add_data(self, data, labels, data_filename, labels_filename,
                 error_on_duplicates=False):
        '''Creates and adds a single data file and its labels file to this
        dataset, using the input python data structure.

        Args:
            data: input data in a format that can be passed to
                self._write_data()
            labels: input labels in a format that can be passed to
                self._write_labels()
            data_filename: filename for the data in the dataset
            labels_filename: filename for the labels in the dataset
            error_on_duplicates: whether to raise an error if a data file
                with the name `data_filename` already exists in the dataset.
                If this is set to `False`, the previous mapping of
                `data_filename` to a labels file will be deleted.

        Returns:
            self
        '''
        if error_on_duplicates and self.has_data_with_name(data_filename):
            raise ValueError("Data file '%s' already present in dataset"
                             % os.path.basename(data_filename))

        data_path = os.path.join(
            self.data_dir, self._DATA_SUBDIR, data_filename)
        labels_path = os.path.join(
            self.data_dir, self._LABELS_SUBDIR, labels_filename)
        self._write_data(data, data_path)
        self._write_labels(labels, labels_path)

        # First remove any other records with the same data filename
        self.dataset_index.cull_with_function(
            lambda record: os.path.basename(record.data) != data_filename)
        self.dataset_index.append(
            LabeledDataRecord(
                os.path.join(self._DATA_SUBDIR, data_filename),
                os.path.join(self._LABELS_SUBDIR, labels_filename)
            )
        )

        self._data_to_labels_map[data_filename] = labels_filename

        return self

    def remove_data_files(self, data_filenames):
        '''Removes the given data files from `self.dataset_index`.

        Note that this method doesn't delete the files from disk, it just
        removes them from the index. To remove files from disk that are
        not present in the index, use the `prune()` method.

        Args:
            data_filenames: list of filenames of data to remove

        Returns:
            self
        '''
        removals = set(data_filenames)
        self.dataset_index.cull_with_function(
            lambda record: os.path.basename(record.data) not in removals)

        self._build_index_map()

        return self

    def copy(self, dataset_path, symlink_data=False):
        '''Copies the dataset to another directory.

        If the dataset index has been manipulated, this will be reflected
        in the copy.

        Args:
            dataset_path: the path to the `manifest.json` file for the
                copy of the dataset that will be written. The containing
                directory must either not exist or be empty.
            symlink_data: whether or not to symlink the data directory
                instead of copying over all of the files. Note that with
                this option, the entire labels directory will be copied,
                so the new `LabeledDataset` directory may contain data
                and labels that are not in the manifest, (depending on
                the current state of `self.dataset_index`).

        Returns:
            dataset_copy: `LabeledDataset` instance that points to the new
                containing directory
        '''
        self._ensure_empty_dataset_dir(dataset_path)

        new_data_dir = os.path.dirname(dataset_path)
        new_data_subdir = os.path.join(new_data_dir, self._DATA_SUBDIR)
        new_labels_subdir = os.path.join(new_data_dir, self._LABELS_SUBDIR)

        if symlink_data:
            os.rmdir(new_data_subdir)
            os.rmdir(new_labels_subdir)
            os.symlink(
                os.path.abspath(os.path.realpath(
                    os.path.join(self.data_dir, self._DATA_SUBDIR))),
                new_data_subdir
            )
            shutil.copytree(
                os.path.join(self.data_dir, self._LABELS_SUBDIR),
                new_labels_subdir
            )
        else:
            for data_path, labels_path in zip(
                    self.iter_data_paths(), self.iter_labels_paths()):
                etau.copy_file(data_path, new_data_subdir)
                etau.copy_file(labels_path, new_labels_subdir)

        self.dataset_index.write_json(dataset_path)

        type = etau.get_class_name(self)
        cls = etau.get_class(type)
        return cls(dataset_path)

    def merge(self, labeled_dataset_or_path, merged_dataset_path,
              in_place=False, description=None):
        '''Union of two labeled datasets.

        Args:
            labeled_dataset_or_path: an `LabeledDataset` instance or path
                to a `manifest.json`, that is of the same type as `self`
            merged_dataset_path: path to `manifest.json` for the merged
                dataset. If `in_place` is False, the containing directory
                must either not exist or be empty. If `in_place` is True,
                either the containing directory must be equal to
                `self.data_dir`, or `merged_dataset_path` is just a filename
                of a new `manifest.json` to write in `self.data_dir`.
            in_place: whether or not to write the merged dataset to a new
                directory. If not, the data from `labeled_dataset_or_path`
                will be added into `self.data_dir`.
            description: optional description for the manifest of the merged
                dataset. If not specified, the existing description is used.

        Returns:
            merged_dataset: a `LabeledDataset` instance pointing to the
                merged dataset. If `in_place` is True, this will just be
                `self`.
        '''
        labeled_dataset = self._parse_dataset(labeled_dataset_or_path)

        data_filenames_to_merge = self._get_filenames_for_merge(
            labeled_dataset)

        output_data_dir = os.path.dirname(merged_dataset_path)
        if not output_data_dir:
            output_data_dir = self.data_dir
            merged_dataset_path = os.path.join(
                output_data_dir, merged_dataset_path)

        if in_place and output_data_dir != self.data_dir:
            raise ValueError(
                "If merging datasets in place, merged_dataset_path should be "
                "within original base directory '%s', but got '%s'" %
                (self.data_dir, output_data_dir))

        if in_place:
            merged_dataset = self
        else:
            merged_dataset = self.copy(merged_dataset_path)

        # Copy files one-by-one from `labeled_dataset`
        for data_path, labels_path in zip(
                labeled_dataset.iter_data_paths(),
                labeled_dataset.iter_labels_paths()):
            if os.path.basename(data_path) in data_filenames_to_merge:
                merged_dataset.add_file(data_path, labels_path)

        if description is not None:
            merged_dataset.set_description(description)

        merged_dataset.write_manifest(
            os.path.basename(merged_dataset_path))
        return merged_dataset

    def deduplicate(self):
        '''Removes duplicate data files from the index.

        If sets of files are found with the same content, one file in each
        is set is chosen arbitarily to be kept, and the rest are removed.
        Note that no files are deleted; this method only removes entries
        from the index.

        Returns:
            self
        '''
        duplicate_data_paths = etau.find_duplicate_files(
            list(self.iter_data_paths()))

        if not duplicate_data_paths:
            return self

        data_paths_remove = set()
        for group in duplicate_data_paths:
            for path in group[1:]:
                data_paths_remove.add(path)

        self.dataset_index.cull_with_function(
            lambda record: os.path.join(
                self.data_dir, record.data) not in data_paths_remove)

        self._build_index_map()

        return self

    def prune(self):
        '''Deletes data and label files that are not in the index.

        Note that actual files will be deleted if they are not present in
        `self.dataset_index`, for which the current state can be different
        than when it was read from a manifest JSON file.

        Returns:
            self
        '''
        data_filenames = set()
        labels_filenames = set()
        for data_path, labels_path in self.iter_paths():
            data_filenames.add(os.path.basename(data_path))
            labels_filenames.add(os.path.basename(labels_path))

        data_subdir = os.path.join(self.data_dir, self._DATA_SUBDIR)
        for filename in etau.list_files(data_subdir):
            if filename not in data_filenames:
                os.remove(os.path.join(data_subdir, filename))

        labels_subdir = os.path.join(self.data_dir, self._LABELS_SUBDIR)
        for filename in etau.list_files(labels_subdir):
            if filename not in labels_filenames:
                os.remove(os.path.join(labels_subdir, filename))

        return self

    def apply_to_data(self, func):
        '''Apply the given function to each data element and overwrite the
        data file with the output.

        Args:
            func: function that takes in a data element in the format
                returned by `self._read_data()` and outputs transformed
                data in the same format

        Returns:
            self
        '''
        for data, path in zip(self.iter_data(), self.iter_data_paths()):
            self._write_data(func(data), path)

        return self

    def apply_to_data_paths(self, func):
        '''Call the given function on the path of each data file, with the
        path as both the input and output argument.

        Args:
            func: function that takes in two arguments, an input path and
                an output path. It will be called with the same value for
                both arguments, so that the file is overwritten.

        Returns:
            self
        '''
        for path in self.iter_data_paths():
            func(path, path)

        return self

    def apply_to_labels(self, func):
        '''Apply the given function to each of the labels, and overwrite the
        labels file with the output.

        Args:
            func: function that takes in a labels object in the format
                returned by `self._read_labels()` and outputs transformed
                labels in the same format

        Returns:
            self
        '''
        for labels, path in zip(
                self.iter_labels(), self.iter_labels_paths()):
            self._write_labels(func(labels), path)

        return self

    def apply_to_labels_paths(self, func):
        '''Call the given function on the path of each labels file, with
        the path as both the input and output argument.

        Args:
            func: function that takes in two arguments, an input path and
                an output path. It will be called with the same value for
                both arguments, so that the file is overwritten.

        Returns:
            self
        '''
        for path in self.iter_labels_paths():
            func(path, path)

        return self

    def builder(self):
        '''Creates a LabeledDatasetBuilder instance for this dataset for
        transformations to be run.

        Returns:
            a LabeledDatasetBuilder
        '''
        builder = self.builder_cls()
        for paths in self.iter_paths():
            builder.add_record(builder.record_cls(*paths))
        return builder

    def get_labels_set(self, ensure_filenames=True):
        '''Creates a SetLabels type object from this dataset's labels.

        Args:
            ensure_filenames: whether to add the filename into the individual
                labels if it is not present

        Returns:
            an ImageSetLabels or VideoSetLabels
        '''
        raise NotImplementedError(
            "subclasses must implement get_labels_set()")

    def write_annotated_data(self, output_dir_path, annotation_config=None):
        '''Annotates the data with its labels, and outputs the
        annotated data to the specified directory.

        Args:
            output_dir_path: the path to the directory into which
                the annotated data will be written
            annotation_config: an optional etaa.AnnotationConfig specifying
                how to render the annotations. If omitted, the default config
                is used.
        '''
        raise NotImplementedError(
            "subclasses must implement write_annotated_data()")

    @classmethod
    def create_empty_dataset(cls, dataset_path, description=None):
        '''Creates a new empty labeled dataset.

        Args:
            dataset_path: the path to the `manifest.json` file for the
                dataset to be created
            description: optional description for the manifest of the
                new dataset

        Returns:
            empty_dataset: `LabeledDataset` instance pointing to the
                new empty dataset
        '''
        cls._ensure_empty_dataset_dir(dataset_path)
        dataset_index = LabeledDatasetIndex(
            etau.get_class_name(cls), description=description)
        dataset_index.write_json(dataset_path)
        dataset = cls(dataset_path)

        try:
            cls.is_valid_dataset(dataset_path)
        except NotImplementedError:
            raise TypeError(
                "create_empty_dataset() can only be used with a "
                "`LabeledDataset` subclass that implements "
                "is_valid_dataset()")

        return dataset

    @classmethod
    def is_valid_dataset(cls, dataset_path):
        '''Determines whether the data at the given path is a valid
        LabeledDataset.

        Args:
            dataset_path: the path to the `manifest.json` file for the dataset

        Returns:
            True/False
        '''
        try:
            cls.validate_dataset(dataset_path)
        except LabeledDatasetError:
            return False

        return True

    @classmethod
    def validate_dataset(cls, dataset_path):
        '''Determines whether the data at the given path is a valid
        LabeledDataset.

        Args:
            dataset_path: the path to the `manifest.json` file for the dataset

        Raises:
            LabeledDatasetError: if the dataset at `dataset_path` is not a
                valid LabeledDataset
        '''
        raise NotImplementedError(
            "subclasses must implement validate_dataset()")

    def _build_index_map(self):
        '''Build data --> labels mapping, to ensure this mapping is unique,
        and remains unique.

        We do allow the same labels file to map to multiple data files. This
        may be desirable if many data files have the exact same labels.

        Raises:
            LabeledDatasetError: if the mapping is not unique
        '''
        self._data_to_labels_map = {}
        for record in self.dataset_index:
            data_file = os.path.basename(record.data)
            labels_file = os.path.basename(record.labels)
            if data_file in self._data_to_labels_map:
                raise LabeledDatasetError(
                    "Data file '%s' maps to multiple labels files" %
                    data_file)
            self._data_to_labels_map[data_file] = labels_file

    def _read_data(self, path):
        '''Reads data from a data file at the given path.

        Subclasses must implement this based on the particular data format for
        the subclass.

        Args:
            path: path to a data file in the dataset
        '''
        raise NotImplementedError("subclasses must implement _read_data()")

    def _read_labels(self, path):
        '''Reads a labels object from a labels JSON file at the given path.

        Subclasses must implement this based on the particular labels format
        for the subclass.

        Args:
            path: path to a labels file in the dataset
        '''
        raise NotImplementedError("subclasses must implement _read_labels()")

    def _write_data(self, data, path):
        '''Writes data to a data file at the given path.

        Subclasses must implement this based on the particular data format for
        the subclass.  The method should accept input `data` of the same type
        as output by `self._read_data()`.

        Args:
            data: a data element to be written to a file
            path: path to write the data
        '''
        raise NotImplementedError("subclasses must implement _write_data()")

    def _write_labels(self, labels, path):
        '''Writes a labels object to a labels JSON file at the given path.

        Subclasses must implement this based on the particular labels format
        for the subclass.  The method should accept input `labels` of the same
        type as output by `self._read_labels()`.

        Args:
            labels: a labels object to be written to a file
            path: path to write the labels JSON file
        '''
        raise NotImplementedError("subclasses must implement _write_labels()")

    def _parse_dataset(self, labeled_dataset_or_path):
        type = etau.get_class_name(self)
        cls = etau.get_class(type)
        if isinstance(labeled_dataset_or_path, six.string_types):
            labeled_dataset = cls(labeled_dataset_or_path)
        else:
            labeled_dataset = labeled_dataset_or_path

        if not isinstance(labeled_dataset, cls):
            raise TypeError(
                "'%s' is not an instance of '%s'" %
                (etau.get_class_name(labeled_dataset), type))

        return labeled_dataset

    def _get_filenames_for_merge(self, labeled_dataset):
        data_filenames_this = {
            os.path.basename(path) for path in self.iter_data_paths()}
        labels_filenames_this = {
            os.path.basename(path) for path in self.iter_labels_paths()}

        data_filenames_other = {
            os.path.basename(path) for path
            in labeled_dataset.iter_data_paths()}
        data_filenames_to_merge = data_filenames_other - data_filenames_this
        labels_filenames_to_merge = {
            os.path.basename(labels_path) for data_path, labels_path in zip(
                labeled_dataset.iter_data_paths(),
                labeled_dataset.iter_labels_paths())
            if os.path.basename(data_path) in data_filenames_to_merge}

        labels_in_both = labels_filenames_to_merge & labels_filenames_this
        if labels_in_both:
            raise ValueError(
                "Found different data filenames with the same corresponding "
                "labels filename. E.g. %s" % str(list(labels_in_both)[:5]))

        return data_filenames_to_merge

    @classmethod
    def _ensure_empty_dataset_dir(cls, dataset_path):
        etau.ensure_basedir(dataset_path)
        data_dir = os.path.dirname(dataset_path)

        existing_files = os.listdir(data_dir)
        if existing_files:
            raise ValueError(
                "Cannot create a new dataset in a non-empty directory. "
                "Found the following files in directory '%s': %s" %
                (data_dir, existing_files))

        data_subdir = os.path.join(data_dir, cls._DATA_SUBDIR)
        labels_subdir = os.path.join(data_dir, cls._LABELS_SUBDIR)
        etau.ensure_dir(data_subdir)
        etau.ensure_dir(labels_subdir)

    @property
    def builder_cls(self):
        '''Getter for the associated LabeledDatasetBuilder class.

        Returns:
            builder_cls: the associated LabeledDatasetBuilder class
        '''
        return etau.get_class(etau.get_class_name(self) + "Builder")


class LabeledVideoDataset(LabeledDataset):
    '''Core class for interacting with a labeled dataset of videos.

    Labeled video datasets are stored on disk in the following format:

    ```
    /path/to/video/dataset/
        manifest.json
        data/
            video1.mp4
            ...
        labels/
            video1.json
            ...
    ```

    where each labels file is stored in `eta.core.video.VideoLabels` format,
    and the `manifest.json` file is stored in `LabeledDatasetIndex` format.

    Labeled video datasets are referenced in code by their `dataset_path`,
    which points to the `manifest.json` file for the dataset.
    '''

    def get_labels_set(self, ensure_filenames=True):
        '''Creates a VideoSetLabels containing this dataset's labels.

        Args:
            ensure_filenames: whether to add the filename into the individual
                labels if it is not present

        Returns:
            a VideoSetLabels instance
        '''
        if ensure_filenames:
            video_set_labels = etav.VideoSetLabels()
            for data_path, video_labels in zip(
                    self.iter_data_paths(), self.iter_labels()):
                if video_labels.filename is None:
                    filename = os.path.basename(data_path)
                    video_labels.filename = filename
                else:
                    filename = video_labels.filename
                video_set_labels[filename] = video_labels

            return video_set_labels

        return etav.VideoSetLabels(videos=list(self.iter_labels()))

    def write_annotated_data(self, output_dir_path, annotation_config=None):
        '''Annotates the data with its labels, and outputs the
        annotated data to the specified directory.

        Args:
            output_dir_path: the path to the directory into which
                the annotated data will be written
            annotation_config: an optional etaa.AnnotationConfig specifying
                how to render the annotations. If omitted, the default config
                is used.
        '''
        for video_path, video_labels in zip(
                self.iter_data_paths(), self.iter_labels()):
            output_path = os.path.join(
                output_dir_path, os.path.basename(video_path))
            etaa.annotate_video(
                video_path, video_labels, output_path,
                annotation_config=annotation_config)

    @classmethod
    def validate_dataset(cls, dataset_path):
        '''Determines whether the data at the given path is a valid
        LabeledVideoDataset.

        This function checks whether each video and labels path exists and has
        a valid extension, but makes no attempt to read the files.

        Args:
            dataset_path: the path to the `manifest.json` file for the dataset

        Raises:
            LabeledDatasetError: if the dataset at `dataset_path` is not a
                valid LabeledVideoDataset
        '''
        video_dataset = cls(dataset_path)

        for video_path in video_dataset.iter_data_paths():
            if not etav.is_supported_video_file(video_path):
                raise LabeledDatasetError(
                    "Unsupported video format: %s" % video_path)
            if not os.path.isfile(video_path):
                raise LabeledDatasetError("File not found: %s" % video_path)

        for labels_path in video_dataset.iter_labels_paths():
            if not os.path.splitext(labels_path)[1] == ".json":
                raise LabeledDatasetError(
                    "Unsupported labels format: %s" % labels_path)
            if not os.path.isfile(labels_path):
                raise LabeledDatasetError("File not found: %s" % labels_path)

    def compute_average_video_duration(self):
        '''Computes the average duration over all videos in the dataset.

        Returns:
             the average duration in seconds
        '''
        video_durations = [etav.VideoMetadata.build_for(data_path).duration
                           for data_path in self.iter_data_paths()]

        return np.mean(video_durations)

    def _read_data(self, path):
        return etav.FFmpegVideoReader(path)

    def _read_labels(self, path):
        return etav.VideoLabels.from_json(path)

    def _write_data(self, data, path):
        with etav.FFmpegVideoWriter(
                path, data.frame_rate, data.frame_size) as writer:
            for img in data:
                writer.write(img)

    def _write_labels(self, labels, path):
        labels.write_json(path)


class LabeledImageDataset(LabeledDataset):
    '''Core class for interacting with a labeled dataset of images.

    Labeled image datasets are stored on disk in the following format:

    ```
    /path/to/image/dataset/
        manifest.json
        data/
            image1.png
            ...
        labels/
            image1.json
            ...
    ```

    where each labels file is stored in `eta.core.image.ImageLabels` format,
    and the `manifest.json` file is stored in `LabeledDatasetIndex` format.

    Labeled image datasets are referenced in code by their `dataset_path`,
    which points to the `manifest.json` file for the dataset.
    '''

    def get_labels_set(self, ensure_filenames=True):
        '''Creates an ImageSetLabels instance containing this dataset's labels.

        Args:
            ensure_filenames: whether to add the filename into the individual
                labels if it is not present

        Returns:
            an ImageSetLabels instance
        '''
        if ensure_filenames:
            image_set_labels = etai.ImageSetLabels()
            for data_path, image_labels in zip(
                    self.iter_data_paths(), self.iter_labels()):
                if image_labels.filename is None:
                    filename = os.path.basename(data_path)
                    image_labels.filename = filename
                else:
                    filename = image_labels.filename
                image_set_labels[filename] = image_labels

            return image_set_labels

        return etai.ImageSetLabels(images=list(self.iter_labels()))

    def write_annotated_data(self, output_dir_path, annotation_config=None):
        '''Annotates the data with its labels, and outputs the
        annotated data to the specified directory.

        Args:
            output_dir_path: the path to the directory into which
                the annotated data will be written
            annotation_config: an optional etaa.AnnotationConfig specifying
                how to render the annotations. If omitted, the default config
                is used
        '''
        for img, image_path, image_labels in zip(
                self.iter_data(), self.iter_data_paths(), self.iter_labels()):
            img_annotated = etaa.annotate_image(
                img, image_labels, annotation_config=annotation_config)
            output_path = os.path.join(
                output_dir_path, os.path.basename(image_path))
            self._write_data(img_annotated, output_path)

    @classmethod
    def validate_dataset(cls, dataset_path):
        '''Determines whether the data at the given path is a valid
        LabeledImageDataset.

        This function checks whether each image and labels path exists and has
        a valid extension, but makes no attempt to read the files.

        Args:
            dataset_path: the path to the `manifest.json` file for the dataset

        Raises:
            LabeledDatasetError: if the dataset at `dataset_path` is not a
                valid LabeledImageDataset
        '''
        image_dataset = cls(dataset_path)

        for img_path in image_dataset.iter_data_paths():
            if not etai.is_supported_image(img_path):
                raise LabeledDatasetError(
                    "Unsupported image format: %s" % img_path)
            if not os.path.isfile(img_path):
                raise LabeledDatasetError("File not found: %s" % img_path)

        for labels_path in image_dataset.iter_labels_paths():
            if not os.path.splitext(labels_path)[1] == ".json":
                raise LabeledDatasetError(
                    "Unsupported labels format: %s" % labels_path)
            if not os.path.isfile(labels_path):
                raise LabeledDatasetError("File not found: %s" % labels_path)

    def _read_data(self, path):
        return etai.read(path)

    def _read_labels(self, path):
        return etai.ImageLabels.from_json(path)

    def _write_data(self, data, path):
        etai.write(data, path)

    def _write_labels(self, labels, path):
        labels.write_json(path)


class LabeledDatasetIndex(Serializable):
    '''A class that encapsulates the manifest of a `LabeledDataset`.

    Manifest is stored on disk in the following format:

    ```
        manifest.json
        {
            "description": "",
            "type": "eta.core.datasets.LabeledDataset",
            ...
            "index": [
            {
                "data": "data/video1.mp4",
                "labels": "labels/video1.json"
            },
                ...
            ]
        }
    ```

    Attributes:
        type: the fully qualified class name of the `LabeledDataset` subclass
            that encapsulates the dataset
        index: a list of `LabeledDataRecord`s
        description: an optional description of the dataset
    '''

    def __init__(self, type, index=None, description=None):
        '''Initializes the LabeledDatasetIndex.

        Args:
            type: the fully qualified class name of the `LabeledDataset`
                subclass that encapsulates the dataset
            index: a list of `LabeledDataRecord`s. By default and empty list is
                created
            description: an optional description of the dataset
        '''
        self.type = type
        self.index = index or []
        self.description = description or ""

    def __iter__(self):
        return iter(self.index)

    def __len__(self):
        return len(self.index)

    def append(self, labeled_data_record):
        '''Appends an entry to the index.

        Args:
            labeled_data_record: a `LabeledDataRecord` instance
        '''
        self.index.append(labeled_data_record)

    def cull_with_function(self, func):
        '''Removes `LabeledDataRecord`s from the index using the provided
        function.

        Args:
            func: a function that takes in a `LabeledDataRecord` and
                returns a boolean. Only records for which the function
                evaluates to True will be retained in `self.index`.
        '''
        self.index = [record for record in self.index if func(record)]

    def sample(self, k):
        '''Randomly downsamples the index to k elements.

        Args:
            k: the number of entries in the index after sampling
        '''
        self.index = random.sample(self.index, k)

    def shuffle(self):
        '''Randomly shuffles the index.'''
        random.shuffle(self.index)

    def split(self, split_fractions=None, descriptions=None,
              split_method="random_exact"):
        '''Splits the `LabeledDatasetIndex` into multiple `LabeledDatasetIndex`
        instances, containing disjoint subsets of the original index.

        Args:
            split_fractions: an optional list of split fractions, which
                should sum to 1, that specifies how to split the index.
                By default, [0.5, 0.5] is used.
            descriptions: an optional list of descriptions for the output
                indices. The list should be the same length as
                `split_fractions`. If not specified, the description of
                the original index is used for all of the output
                indices.
            split_method: string describing the method with which to split
                the index

        Returns:
            dataset_indices: list of `LabeledDatasetIndex` instances of
                the same length as `split_fractions`
        '''
        if split_fractions is None:
            split_fractions = [0.5, 0.5]

        if descriptions is None:
            descriptions = [self.description for _ in split_fractions]

        if len(descriptions) != len(split_fractions):
            raise ValueError(
                "split_fractions and descriptions lists should be the "
                "same length, but got len(split_fractions) = %d, "
                "len(descriptions) = %d" %
                (len(split_fractions), len(descriptions)))

        split_func = SPLIT_FUNCTIONS[split_method]
        split_indices = split_func(self.index, split_fractions)

        return [
            LabeledDatasetIndex(self.type, split_index, description)
            for split_index, description in zip(
                    split_indices, descriptions)]

    @classmethod
    def from_dict(cls, d):
        '''Constructs a LabeledDatasetIndex object from a JSON dictionary.'''
        type = d["type"]
        index = d.get("index", None)
        if index is not None:
            index = [LabeledDataRecord.from_dict(rec) for rec in index]
        description = d.get("description", None)

        return cls(type, index=index, description=description)


class LabeledDataRecord(BaseDataRecord):
    '''A record containing a data file and an associated labels file.

    Attributes:
        data: the path to the data file
        labels: the path to the labels file
    '''

    def __init__(self, data, labels):
        '''Creates a LabeledDataRecord instance.

        Args:
            data: the path to the data file
            labels: the path to the labels file
        '''
        self.data = data
        self.labels = labels
        super(LabeledDataRecord, self).__init__()

    @classmethod
    def required(cls):
        return ["data", "labels"]


class LabeledDatasetError(Exception):
    '''Exception raised when there is an error reading a LabeledDataset'''
    pass


class LabeledDatasetBuilder(object):
    '''This object builds a LabeledDataset with transformations applied,
    e.g. Sampler, Balancer.

    Transformations are run in the order they are added.
    '''

    def __init__(self):
        '''Initialize the LabeledDatasetBuilder.'''
        self._transformers = []
        self._dataset = self.builder_dataset_cls()

    def add_record(self, record):
        '''Add a record. LabeledImageDatasetBuilders take BuilderImageRecords
        and LabeledVideoDatasetBuilders take BuilderVideoRecords.

        Args:
            record: a BuilderImageRecord or BuilderVideoRecord
        '''
        self._dataset.add(record)

    def add_transform(self, transform):
        '''Add a DatasetTransformer.

        Args:
            transform: a DatasetTransformer
        '''
        self._transformers.append(transform)

    @property
    def builder_dataset(self):
        '''The underlying BuilderDataset instance'''
        return self._dataset

    @property
    def builder_dataset_cls(self):
        '''The associated BuilderDataset class.'''
        cls_breakup = etau.get_class_name(self).split(".")
        cls = cls_breakup[-1]
        cls = re.sub("^Labeled", "Builder", re.sub("Builder$", "", cls))
        cls_breakup[-1] = cls
        full_cls_path = ".".join(cls_breakup)
        return etau.get_class(full_cls_path)

    @property
    def dataset_cls(self):
        '''The associated LabeledDataset class.'''
        cls = etau.get_class_name(self)
        cls = re.sub("Builder$", "", cls).split(".")[-1]
        return etau.get_class(cls, "eta.core.datasets")

    @property
    def record_cls(self):
        '''The record class.'''
        return self._dataset.record_cls

    def build(self, path, description=None, pretty_print=False,
              tmp_dir_base=None, create_empty=False):
        '''Build the new LabeledDataset after all records and transformations
        have been added.

        Args:
            path: path to write the new dataset (manifest.json)
            description: optional dataset description
            pretty_print: whether to pretty print JSON labels. By default, this
                is False
            tmp_dir_base: optional directory in which to make temp dirs
            create_empty: whether to write empty datasets to disk. By default,
                this is False

        Returns:
            a LabeledDataset
        '''
        logger.info("Applying transformations to dataset")

        for transformer in self._transformers:
            transformer.transform(self._dataset)

        if not create_empty and not len(self.builder_dataset):
            logger.info("Built dataset is empty. Skipping write out.")
            return None

        logger.info(
            "Building dataset with %d elements" % len(self.builder_dataset)
        )

        dataset = self.dataset_cls.create_empty_dataset(path, description)

        with etau.TempDir(tmp_dir_base) as tmp_dir:
            for record in self._dataset:
                data_filename = os.path.basename(record.data_path)
                data_path = os.path.join(tmp_dir, data_filename)
                labels_filename = os.path.basename(record.labels_path)
                labels_path = os.path.join(tmp_dir, labels_filename)

                # add an incrementing index to the filename until a unique name
                # is found
                data_basename, data_ext = os.path.splitext(data_filename)
                labels_basename, labels_ext = os.path.splitext(labels_filename)
                idx = -1
                while dataset.has_data_with_name(data_path):
                    idx += 1
                    unique_appender = "-{}".format(idx)
                    data_path = os.path.join(
                        tmp_dir, data_basename + unique_appender + data_ext)
                    labels_path = os.path.join(
                        tmp_dir, labels_basename + unique_appender + labels_ext)

                record.build(data_path, labels_path, pretty_print=pretty_print)
                dataset.add_file(data_path, labels_path, move_files=True)

        dataset.write_manifest(os.path.basename(path))
        return dataset


class LabeledImageDatasetBuilder(LabeledDatasetBuilder):
    '''LabeledDatasetBuilder for images.'''


class LabeledVideoDatasetBuilder(LabeledDatasetBuilder):
    '''LabeledDatasetBuilder for videos.'''


class BuilderDataRecord(BaseDataRecord):
    '''This class is responsible for tracking all of the metadata about a data
    record required for dataset operations on a BuilderDataset.
    '''

    def __init__(self, data_path, labels_path):
        '''Initialize the BuilderDataRecord. The label and data paths cannot
        and should not be modified after initialization.

        Args:
            data_path: path to data file
            labels_path: path to labels json
        '''
        self._data_path = data_path
        self._labels_path = labels_path
        self._labels_cls = None
        self._labels_obj = None

    def get_labels(self):
        '''Get the labels in this record..

        Returns:
            an ImageLabels or VideoLabels
        '''
        if self._labels_obj is not None:
            return self._labels_obj
        self._labels_obj = self._labels_cls.from_json(self.labels_path)
        return self._labels_obj

    def set_labels(self, labels):
        '''Set the labels for this record.

        Args:
            labels: ImageLabels or VideoLabels
        '''
        self._labels_obj = labels

    @property
    def data_path(self):
        '''The data path.'''
        return self._data_path

    @property
    def labels_path(self):
        '''The labels path.'''
        return self._labels_path

    def build(self, data_path, labels_path, pretty_print=False):
        '''Write the transformed labels and data files to dir_path. The
        subclasses BuilderVideoRecord and BuilderDataRecord are responsible for
        writing the data file.

        Args:
            data_path: path to write the data file to
            labels_path: path to write the labels file to
            pretty_print: whether to pretty print JSON. By default, this is
                False
        '''
        self._build_labels()
        labels = self.get_labels()
        labels.filename = os.path.basename(data_path)
        labels.write_json(labels_path, pretty_print=pretty_print)

        self._build_data(data_path)

    def copy(self):
        '''Safely copy a record. Only copy should be used when creating new
        records in DatasetTransformers.

        Returns:
            BuilderImageRecord or BuilderVideoRecord
        '''
        return copy.deepcopy(self)

    def attributes(self):
        '''Overrides Serializable.attributes() to provide a custom list of
        attributes to be serialized.

        Returns:
            a list of class attributes to be serialized
        '''
        return super(BuilderDataRecord, self).attributes() + [
            "data_path",
            "labels_path"
        ]

    @classmethod
    def required(cls):
        '''Returns a list of attributes that are required by all instances of
        the data record.
        '''
        return super(BuilderDataRecord, cls).required() + [
            "data_path",
            "labels_path"
        ]

    def _build_labels(self):
        raise NotImplementedError(
            "subclasses must implement _build_labels()")

    def _build_data(self, data_path):
        raise NotImplementedError(
            "subclasses must implement _build_data()")


class BuilderImageRecord(BuilderDataRecord):
    '''BuilderDataRecord for images.'''

    def __init__(self, data_path, labels_path):
        '''Creates a BuilderImageRecord instance.

        Args:
            data_path: path to image
            labels_path: path to labels
        '''
        super(BuilderImageRecord, self).__init__(data_path, labels_path)
        self._labels_cls = etai.ImageLabels

    def _build_labels(self):
        return

    def _build_data(self, data_path):
        etau.copy_file(self.data_path, data_path)


class BuilderVideoRecord(BuilderDataRecord):
    '''BuilderDataRecord for video.'''

    def __init__(self, data_path, labels_path, clip_start_frame=1,
                 clip_end_frame=None, duration=None, total_frame_count=None):
        '''Initialize a BuilderVideoRecord with data_path, labels_path, and
        optional metadata about video. Without the optional arguments their
        values will be loaded from the video metadata and the start and end
        frames will default to covering the entire video.

        Args:
            data_path: path to video
            labels_path: path to labels
            clip_start_frame: start frame of the clip
            clip_end_frame: end frame of the clip
            duration: duration (in seconds) of the full video (not the clip)
            total_frame_count: number of frames in full video (not the clip)
        '''
        super(BuilderVideoRecord, self).__init__(data_path, labels_path)
        self.clip_start_frame = clip_start_frame
        self._metadata = None
        if None in [clip_end_frame, duration, total_frame_count]:
            self._init_from_video_metadata(
                clip_end_frame, duration, total_frame_count)
        else:
            self.clip_end_frame = clip_end_frame
            self.duration = duration
            self.total_frame_count = total_frame_count
        self._labels_cls = etav.VideoLabels

    @classmethod
    def optional(cls):
        '''Returns a list of attributes that are optionally included in the
        data record if they are present in the data dictionary.
        '''
        return super(BuilderDataRecord, cls).required() + [
            "clip_start_frame",
            "clip_end_frame",
            "duration",
            "total_frame_count"
        ]

    def _build_labels(self):
        start_frame, end_frame = (self.clip_start_frame, self.clip_end_frame)
        segment = self._labels_cls()
        labels = self.get_labels()
        self.set_labels(segment)
        if not labels:
            return
        for frame_id in range(start_frame, end_frame + 1):
            frame = labels[frame_id]
            new_frame_number = frame.frame_number - start_frame + 1
            if frame.objects:
                segment.add_objects(frame.objects, new_frame_number)
            if frame.attrs:
                segment.add_frame_attributes(frame.attrs, new_frame_number)

    def _init_from_video_metadata(
            self, clip_end_frame, duration, total_frame_count):
        metadata = etav.VideoMetadata.build_for(self.data_path)
        self.total_frame_count = (
            total_frame_count or metadata.total_frame_count)
        self.duration = duration or metadata.duration
        self.clip_end_frame = clip_end_frame or metadata.total_frame_count

    def _build_data(self, data_path):
        start_frame, end_frame = (self.clip_start_frame, self.clip_end_frame)
        if start_frame == 1 and end_frame == self.total_frame_count:
            etau.copy_file(self.data_path, data_path)
        else:
            args = (
                self.data_path,
                etav.FrameRanges([(start_frame, end_frame)])
            )
            with etav.VideoProcessor(*args, out_video_path=data_path) as p:
                for img in p:
                    p.write(img)


class BuilderDataset(DataRecords):
    '''A BuilderDataset is managed by a LabeledDatasetBuilder.
    DatasetTransformers operate on BuilderDatasets.
    '''

    def __init__(self, record_cls):
        super(BuilderDataset, self).__init__(record_cls)


class BuilderImageDataset(BuilderDataset):
    '''A BuilderDataset for images.'''

    def __init__(self, record_cls=BuilderImageRecord):
        super(BuilderImageDataset, self).__init__(record_cls)


class BuilderVideoDataset(BuilderDataset):
    '''A BuilderDataset for videos.'''

    def __init__(self, record_cls=BuilderVideoRecord):
        super(BuilderVideoDataset, self).__init__(record_cls)


class DatasetTransformer(object):
    '''Classes that subclass DatasetTransformer operate on BuilderDatasets
    (BuilderImageDataset or BuilderVideoDataset). Only transform() will be
    called outside the instances of a DatasetTransformer.
    '''

    def transform(self, src):
        '''Transforms a BuilderDataset.

        Args:
            src: a BuilderDataset
        '''
        raise NotImplementedError("subclasses must implement transform()")


class Sampler(DatasetTransformer):
    '''Randomly sample the number of records in the dataset to some number k.

    If the number of records is less than k, then all records are kept, but
    the order is randomized.
    '''

    def __init__(self, k):
        '''Initialize the Samples with k; the number of samples to take.

        Args:
            k: the number of samples to take
        '''
        self.k = k

    def transform(self, src):
        '''Sample from the existing records.

        Args:
            src: a BuilderImageDataset or BuilderVideoDataset
        '''
        src.records = random.sample(
            src.records, min(self.k, len(src.records))
        )


class Balancer(DatasetTransformer):
    '''Balance the the dataset's values of a categorical attribute by removing
    records.

    For example:
        Given a dataset with 10 green cars, 20 blue cars and 15 red cars,
        remove records with blue and red cars until there are the same number
        of each color.

        In this example 'color' is the `attribute_name` and 'car' is the
        `object_label`.
    '''

    _NUM_RANDOM_ITER = 10000
    _BUILDER_RECORD_TO_SCHEMA = [
        (BuilderImageRecord, etai.ImageLabelsSchema),
        (BuilderVideoRecord, etav.VideoLabelsSchema)
    ]

    def __init__(
            self, attribute_name=None, object_label=None, labels_schema=None,
            target_quantile=0.25, negative_power=5, target_count=None,
            target_hard_min=False, algorithm="greedy"):
        '''Creates a Balancer instance.

        Args:
            attribute_name: the name of the attribute to balance by
            object_label: the name of the object label that the attribute_name
                must be nested under. If this is None, it is assumed that the
                attributes are Image/Frame level attrs
            labels_schema: an ImageLabelsSchema or VideoLabelsSchema that
                indicates which attributes, object labels, etc. should be used
                for balancing. This can be specified as an alternative to
                `attribute_name` and `object_label`. Note that labels are not
                altered; this schema just picks out the attributes that are
                used for balancing
            target_quantile: value between [0, 1] to specify what the target
                count per attribute value will be.
                    0.5: will result in the true median
                      0: the minimum value
                It is recommended to set this somewhere between [0, 0.5]. The
                smaller this value is, the closer all values can be balanced,
                at the risk that if some values have particularly low number of
                samples, they dataset will be excessively trimmed
            negative_power: value between [1, inf) that weights the negative
                values (where the count of a value is less than the target)
                when computing the score for a set of indices to remove.
                    1: will weight them the same as positive values
                    2: will square the values
                See `Balancer._solution_score` for more details
            target_count: override target count for each attribute value. If
                provided, target_quantile is ignored
            target_hard_min: whether or not to require that each attribute
                value have at least the target count after balancing
            algorithm: name of the balancing search algorithm. Supported values
                are ["random", "greedy", "simple"]
        '''
        self.attr_name = attribute_name
        self.object_label = object_label
        self.labels_schema = labels_schema
        self.target_quantile = target_quantile
        self.negative_power = negative_power
        self.target_count = target_count
        self.target_hard_min = target_hard_min
        self.algorithm = algorithm

        self._validate()

    def transform(self, src):
        '''Modify the BuilderDataset records by removing records until the
        target attribute is ~roughly~ balanced for each value.

        Args:
            src: a BuilderDataset
        '''
        logger.info("Balancing dataset")

        # STEP 1: Get attribute value(s) for every record
        logger.info("Calculating occurrence matrix...")
        occurrence_matrix, attribute_values, record_idxs = \
            self._get_occurrence_matrix(src.records)
        if not attribute_values:
            return

        # STEP 2: determine target number to remove of each attribute value
        logger.info("Determining target counts...")
        counts = np.sum(occurrence_matrix, axis=1).astype(np.dtype('int'))
        target_count = self._get_target_count(counts)

        # STEP 3: find the records to keep
        logger.info("Calculating which records to keep...")
        keep_idxs = self._get_keep_idxs(
            occurrence_matrix, counts, target_count)

        # STEP 4: modify the list of records
        logger.info("Filtering records...")
        old_records = src.records
        src.clear()
        for ki in keep_idxs:
            src.add(old_records[record_idxs[ki]])

        logger.info("Balancing of dataset complete")

    def _validate(self):
        specified = {
            "attribute_name": self.attr_name is not None,
            "object_label": self.object_label is not None,
            "labels_schema": self.labels_schema is not None
        }

        # The following two patterns of null/non-null arguments are acceptable

        if specified["attribute_name"] and not specified["labels_schema"]:
            return

        if (not specified["attribute_name"] and not specified["object_label"]
            and specified["labels_schema"]):
            return

        # Anything else is unacceptable. Raise a ValueError with the
        # appropriate message.

        if not any(itervalues(specified)):
            raise ValueError("Must specify attribute_name or labels_schema")

        if specified["attribute_name"] and specified["labels_schema"]:
            raise ValueError(
                "Specify only one of attribute_name and labels_schema")

        if not specified["attribute_name"] and specified["object_label"]:
            raise ValueError(
                "Cannot specify object_label without specifying "
                "attribute_name")

        raise AssertionError("Internal logic error")

    def _get_occurrence_matrix(self, records):
        '''Compute occurrence of each attribute value for each class

        Args:
            records: list of BuilderDataRecord's

        Returns:
            A: an N x M occurrence matrix counting the number of instances of
                each attribute value in a record, where:
                    N: length of `values`
                    M: number of records that contain the attribute to balance
            values: list of N strings; one for each unique attribute value
            record_idxs: a list of M integers; each being the index into
                `records` for the corresponding column in A, where:
                    A[i, j] = the number of instances of values[i] in
                              records[record_idxs[j]]
        '''
        helper_list = self._to_helper_list(records)
        record_idxs = [idx for idx, _ in helper_list]

        A = np.zeros((0, len(helper_list)), dtype=np.dtype('uint32'))
        values = []
        for j, (_, attr_values) in enumerate(helper_list):
            for attr_value in attr_values:
                try:
                    i = values.index(attr_value)
                    A[i, j] += 1
                except ValueError:
                    values.append(attr_value)
                    A = np.vstack([
                        A,
                        np.zeros(len(helper_list), dtype=np.dtype('uint32'))
                    ])
                    i = values.index(attr_value)
                    A[i, j] += 1

        return A, values, record_idxs

    def _to_helper_list(self, records):
        '''Recompile the records to a list of counts of each attribute value.

        Args:
            records: list of BuilderDataRecord's

        Returns:
            a list of tuples with two entries:
            ```
                [
                    (record_id, list_of_values),
                    (record_id, list_of_values),
                    (record_id, list_of_values),
                    ...
                ]
            ```
            record_id: integer ID of the corresponding old_record
            list_of_values: list of attribute values for the attribute to be
                balanced, one per unique object, if using objects. For example:
                ["red", "red", "green"] would imply three objects with the
                "color" attribute in this record
        '''
        if not len(records):
            return []

        if self.attr_name is not None:
            return self._to_helper_list_attr_name(records)

        return self._to_helper_list_schema(records)

    def _to_helper_list_attr_name(self, records):
        '''Balancer._to_helper_list when `self.attr_name` is specified.'''
        if isinstance(records[0], BuilderImageRecord):
            if self.object_label:
                return self._to_helper_list_image_objects(records)
            return self._to_helper_list_image(records)

        if isinstance(records[0], BuilderVideoRecord):
            if self.object_label:
                return self._to_helper_list_video_objects(records)
            return self._to_helper_list_video(records)

        raise DatasetTransformerError(
            "Unknown record type: {}".format(
                etau.get_class_name(records[0])
            )
        )

    def _to_helper_list_schema(self, records):
        '''Balancer._to_helper_list when `self.labels_schema` is specified.'''
        self._validate_schema(records)

        if isinstance(records[0], BuilderImageRecord):
            return self._to_helper_list_image_schema(records)

        return self._to_helper_list_video_schema(records)

    def _to_helper_list_image(self, records):
        '''Balancer._to_helper_list for image attributes'''
        helper_list = []

        for i, record in enumerate(records):
            labels = record.get_labels()

            for attr in labels.attrs:
                if attr.name == self.attr_name:
                    helper_list.append((i, [attr.value]))
                    break

        return helper_list

    def _to_helper_list_image_objects(self, records):
        '''Balancer._to_helper_list for object attributes in images'''
        helper_list = []

        for i, record in enumerate(records):
            labels = record.get_labels()
            helper = (i, [])

            for detected_object in labels.objects:
                if detected_object.label != self.object_label:
                    continue

                for attr in detected_object.attrs:
                    if attr.name == self.attr_name:
                        helper[1].append(attr.value)
                        break

            if len(helper[1]):
                helper_list.append(helper)

        return helper_list

    def _to_helper_list_video(self, records):
        '''Balancer._to_helper_list for video attributes'''
        helper_list = []

        for i, record in enumerate(records):
            labels = record.get_labels()
            helper = (i, set())

            for frame_no in labels:
                if (frame_no < record.clip_start_frame or
                    frame_no >= record.clip_end_frame):
                    continue

                frame = labels[frame_no]
                for attr in frame.attrs:
                    if attr.name == self.attr_name:
                        helper[1].add(attr.value)
                        break

            if len(helper[1]):
                helper = (helper[0], list(helper[1]))
                helper_list.append(helper)

        return helper_list

    def _to_helper_list_video_objects(self, records):
        '''Balancer._to_helper_list for object attributes in videos'''
        helper_list = []

        for i, record in enumerate(records):
            labels = record.get_labels()
            NO_ID = 'NO_ID'
            helper_dict = defaultdict(set)

            for frame_no in labels:
                if (frame_no < record.clip_start_frame
                        or frame_no >= record.clip_end_frame):
                    continue

                frame = labels[frame_no]
                for detected_object in frame.objects:
                    if detected_object.label != self.object_label:
                        continue

                    for attr in detected_object.attrs:
                        if attr.name == self.attr_name:
                            obj_idx = (
                                detected_object.index
                                if detected_object.index is not None
                                else NO_ID
                            )

                            helper_dict[obj_idx].add(attr.value)

                            break

            # At this point, the keys of helper dict are unique
            # object indices for objects of type self.object_label.
            # The values are unique attribute values for self.attr_name.

            if len(helper_dict):
                helper = (i, [])
                for s in helper_dict.values():
                    helper[1].extend(s)
                helper_list.append(helper)

        return helper_list

    def _validate_schema(self, records):
        '''Checks that `self.labels_schema` and `records` are compatible.

        Args:
            records: list of BuilderDataRecords to be balanced
        '''
        for build_rec_cls, schema_cls in self._BUILDER_RECORD_TO_SCHEMA:
            if isinstance(records[0], build_rec_cls) and not isinstance(
                    self.labels_schema, schema_cls):
                raise TypeError(
                    "Expected self.labels_schema to be an instance of '%s' "
                    "since builder records are instances of '%s'" % (
                        etau.get_class_name(schema_cls),
                        etau.get_class_name(build_rec_cls)
                    )
                )

            if isinstance(records[0], build_rec_cls):
                break
        else:
            raise DatasetTransformerError(
                "Unknown record type: '%s'" % etau.get_class_name(records[0])
            )

    def _to_helper_list_image_schema(self, records):
        '''Balancer._to_helper_list when an ImageLabelsSchema is given.'''
        helper_list = []

        for i, record in enumerate(records):
            labels = record.get_labels()
            helper = (i, [])

            for attr in labels.attrs:
                if self.labels_schema.is_valid_image_attribute(attr):
                    helper[1].append(
                        ("image_attribute", attr.name, attr.value)
                    )

            for detected_object in labels.objects:
                if not self.labels_schema.is_valid_object_label(
                        detected_object.label):
                    continue

                for attr in detected_object.attrs:
                    if self.labels_schema.is_valid_object_attribute(
                            detected_object.label, attr):
                        helper[1].append(
                            ("object_attribute", detected_object.label,
                             attr.name, attr.value)
                        )

            if len(helper[1]):
                helper_list.append(helper)

        return helper_list

    def _to_helper_list_video_schema(self, records):
        '''Balancer._to_helper_list when an VideoLabelsSchema is given.'''
        helper_list = []

        for i, record in enumerate(records):
            labels = record.get_labels()
            helper = (i, [])
            helper_dict = defaultdict(set)

            for attr in labels.attrs:
                if self.labels_schema.is_valid_video_attribute(attr):
                    helper[1].append(
                        ("video_attribute", attr.name, attr.value)
                    )

            for frame_no in labels:
                if (frame_no < record.clip_start_frame
                        or frame_no >= record.clip_end_frame):
                    continue

                frame = labels[frame_no]
                for attr in frame.attrs:
                    if self.labels_schema.is_valid_frame_attribute(attr):
                        helper[1].append(
                            ("frame_attribute", attr.name, attr.value)
                        )

                for obj in frame.objects:
                    if not self.labels_schema.is_valid_object_label(
                            obj.label):
                        continue

                    for attr in obj.attrs:
                        if self.labels_schema.is_valid_object_attribute(
                                obj.label, attr):
                            helper_dict[(obj.label, obj.index)].add(
                                (attr.name, attr.value)
                            )

            for (label, _), attr_set in iteritems(helper_dict):
                for name, value in attr_set:
                    helper[1].append(
                        ("object_attribute", label, name, value)
                    )

            if len(helper[1]):
                helper_list.append(helper)

        return helper_list

    def _get_target_count(self, counts):
        '''Compute the target count that we'd like to balance each value to.

        Args:
            counts: a vector of original counts for each value

        Returns:
            the target value
        '''
        if self.target_count:
            return self.target_count
        return int(np.quantile(counts, self.target_quantile))

    def _get_keep_idxs(self, A, counts, target_count):
        '''This function chooses the set of records to keep (and remove).

        There's still plenty of potential for testing and improvement here.

        This problem can be posed as:

            ```
            minimize \|Ax - b\|
            subject to:
                x[i] is an element of [0, 1]
            ```

        and different algorithms may be substituted in.

        Args:
            A: the occurrence matrix from `Balancer._get_occurrence_matrix`
            counts: the vector of original counts for each value
            target_count: the target value

        Returns:
            a list of integer indices to keep
        '''
        b = counts - target_count

        if self.algorithm == "random":
            x = self._random(A, b)
        elif self.algorithm == "greedy":
            x = self._greedy(A, b)
        elif self.algorithm == "simple":
            x = self._simple(A, b)
        else:
            raise ValueError(
                "Unknown balancing algorithm '{}'".format(self.algorithm))

        if self.target_hard_min:
            x = self._add_to_meet_minimum_count(x, A, target_count)

        return np.where(x == 0)[0]

    def _random(self, A, b):
        '''A random search algorithm for finding the indices to omit.

        Args:
            A: the occurrence matrix
            b: the target vector to match

        Returns:
            x: the solution vector, where `x[j] == 1` --> omit the j'th record
        '''
        best_x = np.zeros(A.shape[1], dtype=np.dtype("int"))
        best_score = self._solution_score(b - np.dot(A, best_x))

        random.seed(1)
        for _ in range(self._NUM_RANDOM_ITER):
            i = random.choice(np.where(best_x == 0)[0])
            cur_x = best_x.copy()
            cur_x[i] = 1
            cur_score = self._solution_score(b - np.dot(A, cur_x))
            if cur_score < best_score:
                best_score = cur_score
                best_x = cur_x

        return best_x

    def _greedy(self, A, b):
        '''A greedy search algorithm for finding the indices to omit.

        Args:
            A: the occurrence matrix
            b: the target vector to match

        Returns:
            x: the solution vector, where `x[j] == 1` --> omit the j'th record
        '''
        best_x = np.zeros(A.shape[1], dtype=np.dtype('int'))
        best_score = self._solution_score(b - np.dot(A, best_x))
        w = np.where(best_x == 0)[0]

        while len(w):
            x_matrix = np.zeros((len(best_x), len(w)), dtype=np.dtype('int'))
            for idx, val in enumerate(w):
                x_matrix[:, idx] = best_x
                x_matrix[val, idx] = 1
            Y = np.expand_dims(b, axis=1) - np.dot(A, x_matrix)

            cur_scores = self._solution_score(Y.T)

            i = np.argmin(cur_scores)

            if cur_scores[i] >= best_score:
                break

            best_score = cur_scores[i]
            best_x = x_matrix[:, i]
            w = np.where(best_x == 0)[0]

        return best_x

    def _simple(self, A, b):
        '''This algorithm for finding the indices to omit just goes through
        each class and adds records minimally such that the class has count
        equal to the target.

        Args:
            A: the occurrence matrix
            b: the target vector to match

        Returns:
            x: the solution vector, where `x[j] == 1` --> omit the j'th record
        '''
        x = np.ones(A.shape[1], dtype="int")
        counts = np.dot(A, x)
        dropped_counts = counts.copy()

        # Go through attributes from lowest to highest count and try to
        # minimally add records to get the target for that attribute
        for attr_idx in np.argsort(counts):
            # We can only decrease the dropped counts for this attribute
            # by changing some 1's to 0's in `x`. Therefore, if
            # `dropped_counts[attr_idx]` is already less than or equal
            # to the target, then do nothing.
            attr_target = b[attr_idx]
            if dropped_counts[attr_idx] <= attr_target:
                continue

            # We can change some set of 1's in `x` to 0's, but not vice
            # versa.  Create an array of the counts for this attribute,
            # for records for which `x` contains a 1.
            dropped_counts_for_attr = A[attr_idx, :] * x

            # Right now, `dropped_counts_for_attr.sum()` would give a
            # a number equal to `dropped_counts[attr_idx]`. We want to
            # find which elements of `dropped_counts_for_attr` can be
            # removed so that `dropped_counts_for_attr.sum()` is equal
            # to `attr_target`. Sort `dropped_counts_for_attr` in
            # descending order and drop elements as long as that won't
            # make the sum go below attr_target.
            new_dropped_counts = dropped_counts[attr_idx]
            indices_to_remove = []
            for record_idx in np.flip(np.argsort(dropped_counts_for_attr)):
                if new_dropped_counts <= attr_target:
                    break

                count = dropped_counts_for_attr[record_idx]
                if count == 0 or new_dropped_counts - count < attr_target:
                    # Don't want to explicitly remove records with 0 counts
                    # for this attribute since it won't help us reach the
                    # object of `attr_target` for this attribute, and may
                    # affect other attributes.
                    continue

                # Remove this count
                indices_to_remove.append(record_idx)
                new_dropped_counts -= count

            # Update `x` and `dropped_counts`
            x[indices_to_remove] = 0
            dropped_counts = np.dot(A, x)

        return x

    def _solution_score(self, vector):
        '''Compute the score for a vector (smaller is better). This is a custom
        scoring function that sorta computes the L1 norm for positive values
        and the L<X> norm for negative values where <X> is self.negative_power.

        Larger self.negative_power puts more weight on not reducing the count
        of any attribute values that are already below the target.

        Args:
            vector: `vector of counts` - `target count`

        Returns:
            a relative score value, where smaller --> better
        '''
        v_pos = np.maximum(vector, 0)
        v_neg = np.abs(np.minimum(vector, 0))
        vector2 = v_pos + (v_neg ** self.negative_power)
        try:
            return np.sum(vector2, axis=1)
        except np.AxisError:
            return np.sum(vector2)

    @staticmethod
    def _add_to_meet_minimum_count(x, A, target_count):
        '''Add more indices to `keep_idxs` so that the count for every
        attribute value is at least equal to `target_count`.

        If for some attribute values, there are fewer than `target_count`
        instances in the whole dataset, every record containing those
        attribute values will be added.

        Args:
            x: an array of shape (M,) containing 1's or 0's, indicating which
                records are being omitted
            A: the N x M occurrence matrix generated by
                `self._get_occurrence_matrix()`
            target_count: an integer giving the desired count for each value

        Returns:
            x_out: an array of shape (M,) containing 1's or 0's, indicating
                records to omit. All entries that were 0 in the input `x` will
                also be 0 in `x_out`, and some entries that were 1 in `x` may
                be 0 in `x_out` as well, such that the total count for each
                value is at least `target_count`
        '''
        x_out = x.copy()
        current_counts = np.dot(A, 1 - x_out).astype("int")
        omitted_idxs = np.where(x_out == 1)[0]

        total_counts = np.dot(A, np.ones(x_out.shape)).astype("int")
        # If the total count in the entire dataset for a value is less than
        # `target_count`, then the target for that value should be its total
        # count
        target_vec = np.minimum(total_counts, target_count)

        random.shuffle(omitted_idxs)
        for candidate_idx in omitted_idxs:
            if not (current_counts < target_vec).any():
                # All counts meet the minimum
                break

            additional_counts = A[:, candidate_idx]
            # If keeping this index would increase the counts for any
            # value that doesn't meet the minimum, then keep this index
            if (additional_counts[current_counts < target_vec] > 0).any():
                x_out[candidate_idx] = 0
                current_counts += additional_counts

        return x_out


class SchemaFilter(DatasetTransformer):
    '''Filter all labels in the dataset by the provided schema. If the schema
    is None, no filtering is done.
    '''

<<<<<<< HEAD
    def __init__(self, schema, object_labels_to_filter=None, prune_empty=True):
        '''Initialize the SchemaFilter with a schema.

        Args:
            schema (VideoLabelsSchema or ImageLabelsSchema)
            object_labels_to_filter: a list of DetectedObject.label strings that
                each object instance with no attributes is removed.
                DetectedObject.labels not in this list are not removed even if
                they have no attributes. If None, all object labels are
                filtered.
            prune_empty (bool) if True, records whose labels are empty after
                filtering are pruned from the dataset.
=======
    def __init__(
            self, schema, remove_objects_without_attrs=False,
            prune_empty=True):
        '''Initialize the SchemaFilter with a schema.

        Args:
            schema: a VideoLabelsSchema or ImageLabelsSchema
            remove_objects_without_attrs: whether to remove objects with no
                attributes, after filtering. By default, this is False
            prune_empty: whether to remove records from the dataset whose
                labels are empty after filtering. By default, this is True
>>>>>>> 806a98aa
        '''
        self.schema = schema
        self.object_labels_to_filter = object_labels_to_filter
        self.prune_empty = prune_empty

    def transform(self, src):
        '''Filter all records in src. If the schema is None, no filtering is
        done.

        Args:
            src: a BuilderImageDataset or BuilderVideoDataset
        '''
        if self.schema is None:
            return
        old_records = src.records
        src.clear()
        for record in old_records:
            labels = record.get_labels()
            labels.filter_by_schema(self.schema)
            labels.remove_objects_without_attrs(self.object_labels_to_filter)
            if not self.prune_empty or not labels.is_empty:
                record.set_labels(labels)
                src.add(record)


class Clipper(DatasetTransformer):
    '''Clip longer videos into shorter ones, and sample at some stride step.'''

    def __init__(self, clip_len, stride_len, min_clip_len):
        '''Creates a Clipper instance.

        min_clip_len determines whether remainders are included or not.

        Args:
            clip_len: number of frames per clip, must be > 0
            stride_len: stride (step size), must be > 0
            min_clip_len: minimum number of frames allowed, must be > 0 and
                less than clip_len
        '''
        self.clip_len = int(clip_len)
        self.stride_len = int(stride_len)
        self.min_clip_len = int(min_clip_len)
        bad_args = self.clip_len < 1 or self.stride_len < 1
        bad_args = bad_args or self.min_clip_len < 1
        bad_args = bad_args or self.min_clip_len > self.clip_len
        if bad_args:
            raise DatasetTransformerError("Bad args provided to Clipper")

    def transform(self, src):
        '''Create the new record list made of clipped records from the old
        records list.

        Args:
            src: a BuilderVideoDataset
        '''
        if not isinstance(src, BuilderVideoDataset):
            raise DatasetTransformerError(
                "Clipper transform can only operate on BuilderVideoDatasets")
        old_records = src.records
        src.clear()
        for record in old_records:
            start_frame = record.clip_start_frame
            while start_frame <= record.clip_end_frame:
                end_frame = start_frame + self.clip_len - 1
                if end_frame > record.clip_end_frame:
                    end_frame = record.clip_end_frame
                    clip_duration = int(end_frame - start_frame + 1)
                    if clip_duration < self.min_clip_len:
                        break
                self._add_clipping(start_frame, end_frame, record, src.records)
                start_frame += self.stride_len

    @staticmethod
    def _add_clipping(start_frame, end_frame, old_record, records):
        new_record = old_record.copy()
        new_record.clip_start_frame = start_frame
        new_record.clip_end_frame = end_frame
        records.append(new_record)


class EmptyLabels(DatasetTransformer):
    '''Assign empty labels to all records.'''

    def transform(self, src):
        '''Assign empty labels to all records.

        Args:
            src: a BuilderDataRecord
        '''
        if not src:
            return

        labels_cls = src.records[0].get_labels().__class__

        for record in src:
            record.set_labels(labels_cls())


class Merger(DatasetTransformer):
    '''Merges another dataset into the existing dataset.'''

    def __init__(self, dataset_builder):
        '''Creates a Merger instance.

        Args:
            dataset_builder: a LabeledDatasetBuilder instance for the dataset
                to be merged with the existing one
        '''
        self._builder_dataset_to_merge = dataset_builder.builder_dataset

    def transform(self, src):
        '''Merges the given BuilderDataset into this instance.

        Args:
            src: a BuilderDataset
        '''
        if self._builder_dataset_to_merge.record_cls != src.record_cls:
            raise DatasetTransformerError(
                "BuilderDatasets have different record_cls types: "
                "src.record_cls = %s, to_merge.record_cls = %s" % (
                    etau.get_class_name(src.record_cls),
                    etau.get_class_name(
                        self._builder_dataset_to_merge.record_cls)
                )
            )

        src.add_container(self._builder_dataset_to_merge)


class FilterByFilename(DatasetTransformer):
    '''Filters data from a dataset using a filename blacklist.'''

    def __init__(self, filename_blacklist):
        '''Creates a FilterByFilename instance.

        Args:
            filename_blacklist: a list of data filenames to filter out
        '''
        self._files_to_remove = set(filename_blacklist)

    def transform(self, src):
        '''Removes data with filenames that match the blacklist.

        Args:
            src: a BuilderDataset
        '''
        src.cull_with_function(
            "data_path",
            lambda path: os.path.basename(
                path) not in self._files_to_remove
        )


class FilterByFilenameRegex(DatasetTransformer):
    '''Filters data from a dataset using a regex blacklist for filenames.'''

    def __init__(self, filename_regex_blacklist):
        '''Creates a FilterByFilenameRegex instance.

        Args:
            filename_regex_blacklist: a list of data filename regexes to filter
                out
        '''
        self._regex_blacklist = [
            re.compile(s) for s in filename_regex_blacklist]

    def transform(self, src):
        '''Removes data with filenames that match the regex blacklist.

        Args:
            src: a BuilderDataset
        '''
        src.cull_with_function(
            "data_path",
            lambda path: not any(
                rgx.match(os.path.basename(path))
                for rgx in self._regex_blacklist)
        )


class FilterByPath(DatasetTransformer):
    '''Filters data from a dataset using a full path blacklist.'''

    def __init__(self, full_path_blacklist):
        '''Creates a FilterByPath instance.

        Args:
            full_path_blacklist: a list of full paths to data files to filter
                out
        '''
        self._paths_to_remove = {
            os.path.abspath(path) for path in full_path_blacklist}

    def transform(self, src):
        '''Removes data with full paths that match the blacklist.

        Args:
            src: a BuilderDataset
        '''
        src.cull_with_function(
            "data_path",
            lambda path: os.path.abspath(
                path) not in self._paths_to_remove
        )


class DatasetTransformerError(Exception):
    '''Exception raised when there is an error in a DatasetTransformer'''
    pass<|MERGE_RESOLUTION|>--- conflicted
+++ resolved
@@ -2751,32 +2751,18 @@
     is None, no filtering is done.
     '''
 
-<<<<<<< HEAD
     def __init__(self, schema, object_labels_to_filter=None, prune_empty=True):
-        '''Initialize the SchemaFilter with a schema.
-
-        Args:
-            schema (VideoLabelsSchema or ImageLabelsSchema)
+        '''Initialize the SchemaFilter
+
+        Args:
+            schema: a VideoLabelsSchema or ImageLabelsSchema
             object_labels_to_filter: a list of DetectedObject.label strings that
                 each object instance with no attributes is removed.
                 DetectedObject.labels not in this list are not removed even if
                 they have no attributes. If None, all object labels are
                 filtered.
             prune_empty (bool) if True, records whose labels are empty after
-                filtering are pruned from the dataset.
-=======
-    def __init__(
-            self, schema, remove_objects_without_attrs=False,
-            prune_empty=True):
-        '''Initialize the SchemaFilter with a schema.
-
-        Args:
-            schema: a VideoLabelsSchema or ImageLabelsSchema
-            remove_objects_without_attrs: whether to remove objects with no
-                attributes, after filtering. By default, this is False
-            prune_empty: whether to remove records from the dataset whose
-                labels are empty after filtering. By default, this is True
->>>>>>> 806a98aa
+                filtering are pruned from the dataset. By default, this is True
         '''
         self.schema = schema
         self.object_labels_to_filter = object_labels_to_filter
